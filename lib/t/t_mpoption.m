--- conflicted
+++ resolved
@@ -13,11 +13,7 @@
     quiet = 0;
 end
 
-<<<<<<< HEAD
 v = 11;
-=======
-v = 10;
->>>>>>> 0108dc1d
 
 t_begin(146, quiet);
 
