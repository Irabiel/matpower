function opt = mpoption(varargin)
%MPOPTION  Used to set and retrieve a MATPOWER options struct.
%
%   OPT = MPOPTION
%       Returns the default options struct.
%
%   OPT = MPOPTION(OVERRIDES)
%       Returns the default options struct, with some fields overridden
%       by values from OVERRIDES, which can be a struct or the name of
%       a function that returns a struct.
%
%   OPT = MPOPTION(NAME1, VALUE1, NAME2, VALUE2, ...)
%       Same as previous, except override options are specified by NAME,
%       VALUE pairs. This can be used to set any part of the options
%       struct. The names can be individual fields or multi-level fields
%       names with embedded periods. The values can be scalars or structs.
%
%       For backward compatibility, the NAMES and VALUES may correspond
%       to old-style MATPOWER option names (elements in the old-style
%       options vector) as well.
%
%   OPT = MPOPTION(OPT0)
%       Converts an old-style options vector OPT0 into the corresponding
%       options struct. If OPT0 is an options struct it does nothing.
%
%   OPT = MPOPTION(OPT0, OVERRIDES)
%       Applies overrides to an existing set of options, OPT0, which
%       can be an old-style options vector or an options struct.
%
%   OPT = MPOPTION(OPT0, NAME1, VALUE1, NAME2, VALUE2, ...)
%       Same as above except it uses the old-style options vector OPT0
%       as a base instead of the old default options vector.
%
%   OPT_VECTOR = MPOPTION(OPT, [])
%       Creates and returns an old-style options vector from an
%       options struct OPT.
%
%   Note: The use of old-style MATPOWER options vectors and their
%         names and values has been deprecated and will be removed
%         in a future version of MATPOWER. Until then, all uppercase
%         option names are not permitted for new top-level options.
%
%   Examples:
%       mpopt = mpoption('pf.alg', 'FDXB', 'pf.tol', 1e-4);
%       mpopt = mpoption(mpopt, 'opf.dc.solver', 'CPLEX', 'verbose', 2);
%
%The currently defined options are as follows:
%
%   name                    default     description [options]
%----------------------    ---------   ----------------------------------
%Model options:
%   model                   'AC'        AC vs. DC power flow model
%       [ 'AC' - use nonlinear AC model & corresponding algorithms/options  ]
%       [ 'DC' - use linear DC model & corresponding algorithms/options     ]
%
%Power Flow options:
%   pf.alg                  'NR'        AC power flow algorithm
%       [ 'NR'   - Newton's method                                          ]
%       [ 'FDXB' - Fast-Decoupled (XB version)                              ]
%       [ 'FDBX' - Fast-Decoupled (BX version)                              ]
%       [ 'GS'   - Gauss-Seidel                                             ]
%   pf.tol                  1e-8        termination tolerance on per unit
%                                       P & Q mismatch
%   pf.nr.max_it            10          maximum number of iterations for
%                                       Newton's method
%   pf.fd.max_it            30          maximum number of iterations for
%                                       fast decoupled method
%   pf.gs.max_it            1000        maximum number of iterations for
%                                       Gauss-Seidel method
%   pf.enforce_q_lims       0           enforce gen reactive power limits at
%                                       expense of |V|
%       [  0 - do NOT enforce limits                                        ]
%       [  1 - enforce limits, simultaneous bus type conversion             ]
%       [  2 - enforce limits, one-at-a-time bus type conversion            ]
%
%Continuation Power Flow options:
%   cpf.parameterization    3           choice of parameterization
%       [  1 - natural                                                      ]
%       [  2 - arc length                                                   ]
%       [  3 - pseudo arc length                                            ]
%   cpf.stop_at             'NOSE'      determins stopping criterion
%       [ 'NOSE'     - stop when nose point is reached                      ]
%       [ 'FULL'     - trace full nose curve                                ]
%       [ <lam_stop> - stop upon reaching specified target lambda value     ]
%   cpf.step                0.05        continuation power flow step size
%   cpf.adapt_step          0           toggle adaptive step size feature
%       [  0 - adaptive step size disabled                                  ]
%       [  1 - adaptive step size enabled                                   ]
%   cpf.enforce_p_lims       0          enforce gen active power limits
%       [  0 - do NOT enforce limits                                        ]
%       [  1 - enforce limits, simultaneous bus type conversion             ]
%   cpf.enforce_q_lims       0          enforce gen reactive power limits at
%                                       expense of |V|
%       [  0 - do NOT enforce limits                                        ]
%       [  1 - enforce limits, simultaneous bus type conversion             ]
%   cpf.error_tol           1e-3        tolerance for adaptive step control
%   cpf.p_lims_tol          0.01        tolerance for generator active
%                                       power limit enforcement (MW)
%   cpf.q_lims_tol          0.01        tolerance for generator reactive
%                                       power limit enforcement (MVAR)
%   cpf.step_min            1e-4        minimum allowed step size
%   cpf.step_max            0.2         maximum allowed step size
%   cpf.plot.level          0           control plotting of noze curve
%       [  0 - do not plot nose curve                                       ]
%       [  1 - plot when completed                                          ]
%       [  2 - plot incrementally at each iteration                         ]
%       [  3 - same as 2, with 'pause' at each iteration                    ]
%   cpf.plot.bus            <empty>     index of bus whose voltage is to be
%                                       plotted
%   cpf.user_callback       <empty>     string or cell array of strings
%                                       with names of user callback functions
%                                       see 'help cpf_default_callback'
%   cpf.user_callback_args  <empty>     struct passed to user-defined
%                                       callback functions
%
%Optimal Power Flow options:
%   name                    default     description [options]
%----------------------    ---------   ----------------------------------
%   opf.ac.solver           'DEFAULT'   AC optimal power flow solver
%       [ 'DEFAULT' - choose solver based on availability in the following  ]
%       [             order: 'PDIPM', 'MIPS'                                ]
%       [ 'MIPS'    - MIPS, Matlab Interior Point Solver, primal/dual       ]
%       [             interior point method (pure Matlab)                   ]
%       [ 'FMINCON' - MATLAB Optimization Toolbox, FMINCON                  ]
%       [ 'IPOPT'   - IPOPT, requires MEX interface to IPOPT solver         ]
%       [             available from:                                       ]
%       [                 http://www.coin-or.org/projects/Ipopt.xml         ]
%       [ 'KNITRO'  - KNITRO, requires MATLAB Optimization Toolbox and      ]
%       [             KNITRO libraries available from: http://www.ziena.com/]
%       [ 'MINOPF'  - MINOPF, MINOS-based solver, requires optional         ]
%       [             MEX-based MINOPF package, available from:             ]
%       [                   http://www.pserc.cornell.edu/minopf/            ]
%       [ 'PDIPM'   - PDIPM, primal/dual interior point method, requires    ]
%       [             optional MEX-based TSPOPF package, available from:    ]
%       [                   http://www.pserc.cornell.edu/tspopf/            ]
%       [ 'SDPOPF'  - SDPOPF, solver based on semidefinite relaxation of    ]
%       [             OPF problem, requires optional packages:              ]
%       [               SDP_PF, available in extras/sdp_pf                  ]
%       [               YALMIP, available from:                             ]
%       [                   http://users.isy.liu.se/johanl/yalmip/          ]
%       [               SDP solver such as SeDuMi, available from:          ]
%       [                   http://sedumi.ie.lehigh.edu/                    ]
%       [ 'TRALM'   - TRALM, trust region based augmented Langrangian       ]
%       [             method, requires TSPOPF (see 'PDIPM')                 ]
%   opf.dc.solver           'DEFAULT'   DC optimal power flow solver
%       [ 'DEFAULT' - choose solver based on availability in the following  ]
%       [             order: 'GUROBI', 'CPLEX', 'MOSEK', 'OT',              ]
%       [             'GLPK' (linear costs only), 'BPMPD', 'MIPS'           ]
%       [ 'MIPS'    - MIPS, Matlab Interior Point Solver, primal/dual       ]
%       [             interior point method (pure Matlab)                   ]
%       [ 'BPMPD'   - BPMPD, requires optional MEX-based BPMPD_MEX package  ]
%       [             available from: http://www.pserc.cornell.edu/bpmpd/   ]
%       [ 'CLP'     - CLP, requires interface to COIN-OP LP solver          ]
%       [             available from:http://www.coin-or.org/projects/Clp.xml]
%       [ 'CPLEX'   - CPLEX, requires CPLEX solver available from:          ]
%       [             http://www.ibm.com/software/integration/ ...          ]
%       [                                 ... optimization/cplex-optimizer/ ]
%       [ 'GLPK'    - GLPK, requires interface to GLPK solver               ]
%       [             available from: http://www.gnu.org/software/glpk/     ]
%       [             (GLPK does not work with quadratic cost functions)    ]
%       [ 'GUROBI'  - GUROBI, requires Gurobi optimizer (v. 5+)             ]
%       [             available from: http://www.gurobi.com/                ]
%       [ 'IPOPT'   - IPOPT, requires MEX interface to IPOPT solver         ]
%       [             available from:                                       ]
%       [                 http://www.coin-or.org/projects/Ipopt.xml         ]
%       [ 'MOSEK'   - MOSEK, requires Matlab interface to MOSEK solver      ]
%       [             available from: http://www.mosek.com/                 ]
%       [ 'OT'      - MATLAB Optimization Toolbox, QUADPROG, LINPROG        ]
%   opf.violation           5e-6        constraint violation tolerance
%   opf.flow_lim            'S'         quantity limited by branch flow
%                                       constraints
%       [ 'S' - apparent power flow (limit in MVA)                          ]
%       [ 'P' - active power flow (limit in MW)                             ]
%       [ 'I' - current magnitude (limit in MVA at 1 p.u. voltage)          ]
%   opf.ignore_angle_lim    0           angle diff limits for branches
%       [ 0 - include angle difference limits, if specified                 ]
%       [ 1 - ignore angle difference limits even if specified              ]
%   opf.init_from_mpc       -1          specify whether to use current state
%                                       in MATPOWER case to initialize OPF
%                                       (currently supported only for Ipopt,
%                                        Knitro and MIPS solvers)
%       [  -1 - MATPOWER decides, based on solver/algorithm                 ]
%       [   0 - ignore current state when initializing OPF                  ]
%       [   1 - use current state to initialize OPF                         ]
%   opf.return_raw_der      0           for AC OPF, return constraint and
%                                       derivative info in results.raw
%                                       (in fields g, dg, df, d2f) [ 0 or 1 ]
%
%Output options:
%   name                    default     description [options]
%----------------------    ---------   ----------------------------------
%   verbose                 1           amount of progress info printed
%       [   0 - print no progress info                                      ]
%       [   1 - print a little progress info                                ]
%       [   2 - print a lot of progress info                                ]
%       [   3 - print all progress info                                     ]
%   out.all                 -1          controls pretty-printing of results
%       [  -1 - individual flags control what prints                        ]
%       [   0 - do not print anything (overrides individual flags, ignored  ]
%       [       for files specified as FNAME arg to runpf(), runopf(), etc.)]
%       [   1 - print everything (overrides individual flags)               ]
%   out.sys_sum             1           print system summary       [ 0 or 1 ]
%   out.area_sum            0           print area summaries       [ 0 or 1 ]
%   out.bus                 1           print bus detail           [ 0 or 1 ]
%   out.branch              1           print branch detail        [ 0 or 1 ]
%   out.gen                 0           print generator detail     [ 0 or 1 ]
%   out.lim.all             -1          controls constraint info output
%       [  -1 - individual flags control what constraint info prints        ]
%       [   0 - no constraint info (overrides individual flags)             ]
%       [   1 - binding constraint info (overrides individual flags)        ]
%       [   2 - all constraint info (overrides individual flags)            ]
%   out.lim.v               1           control voltage limit info
%       [   0 - do not print                                                ]
%       [   1 - print binding constraints only                              ]
%       [   2 - print all constraints                                       ]
%       [   (same options for OUT_LINE_LIM, OUT_PG_LIM, OUT_QG_LIM)         ]
%   out.lim.line            1           control line flow limit info
%   out.lim.pg              1           control gen active power limit info
%   out.lim.qg              1           control gen reactive pwr limit info
%   out.force               0           print results even if success
%                                       flag = 0                   [ 0 or 1 ]
%   out.suppress_detail     -1          suppress all output but system summary
%       [  -1 - suppress details for large systems (> 500 buses)            ]
%       [   0 - do not suppress any output specified by other flags         ]
%       [   1 - suppress all output except system summary section           ]
%       [       (overrides individual flags, but not out.all = 1)           ]
%
%Solver specific options:
%       name                    default     description [options]
%   -----------------------    ---------   ----------------------------------
%   MIPS:
%       mips.linsolver          ''          linear system solver
%           [   '' or '\'   build-in backslash \ operator (e.g. x = A \ b)  ]
%           [   'PARDISO'   PARDISO solver (if available)                   ]
%       mips.feastol            0           feasibility (equality) tolerance
%                                           (set to opf.violation by default)
%       mips.gradtol            1e-6        gradient tolerance
%       mips.comptol            1e-6        complementary condition
%                                           (inequality) tolerance
%       mips.costtol            1e-6        optimality tolerance
%       mips.max_it             150         maximum number of iterations
%       mips.step_control       0           enable step-size cntrl [ 0 or 1 ]
%       mips.sc.red_it          20          maximum number of reductions per
%                                           iteration with step control
%       mips.xi                 0.99995     constant used in alpha updates*
%       mips.sigma              0.1         centering parameter*
%       mips.z0                 1           used to initialize slack variables*
%       mips.alpha_min          1e-8        returns "Numerically Failed" if
%                                           either alpha parameter becomes
%                                           smaller than this value*
%       mips.rho_min            0.95        lower bound on rho_t*
%       mips.rho_max            1.05        upper bound on rho_t*
%       mips.mu_threshold       1e-5        KT multipliers smaller than this
%                                           value for non-binding constraints
%                                           are forced to zero
%       mips.max_stepsize       1e10        returns "Numerically Failed" if the
%                                           2-norm of the reduced Newton step
%                                           exceeds this value*
%           * See the corresponding Appendix in the manual for details.
%
%   CPLEX:
%       cplex.lpmethod          0           solution algorithm for LP problems
%           [   0 - automatic: let CPLEX choose                             ]
%           [   1 - primal simplex                                          ]
%           [   2 - dual simplex                                            ]
%           [   3 - network simplex                                         ]
%           [   4 - barrier                                                 ]
%           [   5 - sifting                                                 ]
%           [   6 - concurrent (dual, barrier, and primal)                  ]
%       cplex.qpmethod          0           solution algorithm for QP problems
%           [   0 - automatic: let CPLEX choose                             ]
%           [   1 - primal simplex optimizer                                ]
%           [   2 - dual simplex optimizer                                  ]
%           [   3 - network optimizer                                       ]
%           [   4 - barrier optimizer                                       ]
%       cplex.opts              <empty>     see CPLEX_OPTIONS for details
%       cplex.opt_fname         <empty>     see CPLEX_OPTIONS for details
%       cplex.opt               0           see CPLEX_OPTIONS for details
%
%   FMINCON:
%       fmincon.alg             4           algorithm used by fmincon() for OPF
%                                           for Opt Toolbox 4 and later
%            [  1 - active-set (not suitable for large problems)            ]
%            [  2 - interior-point, w/default 'bfgs' Hessian approx         ]
%            [  3 - interior-point, w/ 'lbfgs' Hessian approx               ]
%            [  4 - interior-point, w/exact user-supplied Hessian           ]
%            [  5 - interior-point, w/Hessian via finite differences        ]
%            [  6 - sqp (not suitable for large problems)                   ]
%       fmincon.tol_x           1e-4        termination tol on x
%       fmincon.tol_f           1e-4        termination tol on f
%       fmincon.max_it          0           maximum number of iterations
%                                                           [  0 => default ]
%
%   GUROBI:
%       gurobi.method           0           solution algorithm (Method)
%           [  -1 - automatic, let Gurobi decide                            ]
%           [   0 - primal simplex                                          ]
%           [   1 - dual simplex                                            ]
%           [   2 - barrier                                                 ]
%           [   3 - concurrent (LP only)                                    ]
%           [   4 - deterministic concurrent (LP only)                      ]
%       gurobi.timelimit        Inf         maximum time allowed (TimeLimit)
%       gurobi.threads          0           max number of threads (Threads)
%       gurobi.opts             <empty>     see GUROBI_OPTIONS for details
%       gurobi.opt_fname        <empty>     see GUROBI_OPTIONS for details
%       gurobi.opt              0           see GUROBI_OPTIONS for details
%
%   IPOPT:
%       ipopt.opts              <empty>     see IPOPT_OPTIONS for details
%       ipopt.opt_fname         <empty>     see IPOPT_OPTIONS for details
%       ipopt.opt               0           see IPOPT_OPTIONS for details
%
%   KNITRO:
%       knitro.tol_x            1e-4        termination tol on x
%       knitro.tol_f            1e-4        termination tol on f
%       knitro.opt_fname        <empty>     name of user-supplied native
%                                           KNITRO options file that overrides
%                                           all other options
%       knitro.opt              0           if knitro.opt_fname is empty and
%                                           knitro.opt is a non-zero integer N
%                                           then knitro.opt_fname is auto-
%                                           generated as:
%                                           'knitro_user_options_N.txt'
%
%   LINPROG:
%       linprog                 <empty>     LINPROG options passed to
%                                           OPTIMOPTIONS or OPTIMSET.
%                                           see LINPROG in the Optimization
%                                           Toolbox for details
%
%   MINOPF:
%       minopf.feastol          0 (1e-3)    primal feasibility tolerance
%                                           (set to opf.violation by default)
%       minopf.rowtol           0 (1e-3)    row tolerance
%       minopf.xtol             0 (1e-4)    x tolerance
%       minopf.majdamp          0 (0.5)     major damping parameter
%       minopf.mindamp          0 (2.0)     minor damping parameter
%       minopf.penalty          0 (1.0)     penalty parameter
%       minopf.major_it         0 (200)     major iterations
%       minopf.minor_it         0 (2500)    minor iterations
%       minopf.max_it           0 (2500)    iterations limit
%       minopf.verbosity        -1          amount of progress info printed
%           [  -1 - controlled by 'verbose' option                          ]
%           [   0 - print nothing                                           ]
%           [   1 - print only termination status message                   ]
%           [   2 - print termination status and screen progress            ]
%           [   3 - print screen progress, report file (usually fort.9)     ]
%       minopf.core             0 (1200*nb + 2*(nb+ng)^2) memory allocation
%       minopf.supbasic_lim     0 (2*nb + 2*ng) superbasics limit
%       minopf.mult_price       0 (30)      multiple price
%
%   MOSEK:
%       mosek.lp_alg            0           solution algorithm for LP problems
%                                               (MSK_IPAR_OPTIMIZER)
%           for MOSEK 7.x ...        (see MOSEK_SYMBCON for a "better way")
%           [   0 - automatic: let MOSEK choose                             ]
%           [   1 - interior point                                          ]
%           [   3 - primal simplex                                          ]
%           [   4 - dual simplex                                            ]
%           [   5 - primal dual simplex                                     ]
%           [   6 - automatic simplex (MOSEK chooses which simplex method)  ]
%           [   7 - network primal simplex                                  ]
%           [   10 - concurrent                                             ]
%       mosek.max_it            0 (400)     interior point max iterations
%                                               (MSK_IPAR_INTPNT_MAX_ITERATIONS)
%       mosek.gap_tol           0 (1e-8)    interior point relative gap tol
%                                               (MSK_DPAR_INTPNT_TOL_REL_GAP)
%       mosek.max_time          0 (-1)      maximum time allowed
%                                               (MSK_DPAR_OPTIMIZER_MAX_TIME)
%       mosek.num_threads       0 (1)       max number of threads
%                                               (MSK_IPAR_INTPNT_NUM_THREADS)
%       mosek.opts              <empty>     see MOSEK_OPTIONS for details
%       mosek.opt_fname         <empty>     see MOSEK_OPTIONS for details
%       mosek.opt               0           see MOSEK_OPTIONS for details
%
%   QUADPROG:
%       quadprog                <empty>     QUADPROG options passed to
%                                           OPTIMOPTIONS or OPTIMSET.
%                                           see QUADPROG in the Optimization
%                                           Toolbox for details
%
%   TSPOPF:
%       pdipm.feastol           0           feasibility (equality) tolerance
%                                           (set to opf.violation by default)
%       pdipm.gradtol           1e-6        gradient tolerance
%       pdipm.comptol           1e-6        complementary condition
%                                           (inequality) tolerance
%       pdipm.costtol           1e-6        optimality tolerance
%       pdipm.max_it            150         maximum number of iterations
%       pdipm.step_control      0           enable step-size cntrl [ 0 or 1 ]
%       pdipm.sc.red_it         20          maximum number of reductions per
%                                           iteration with step control
%       pdipm.sc.smooth_ratio   0.04        piecewise linear curve smoothing
%                                           ratio
%
%       tralm.feastol           0           feasibility tolerance
%                                           (set to opf.violation by default)
%       tralm.primaltol         5e-4        primal variable tolerance
%       tralm.dualtol           5e-4        dual variable tolerance
%       tralm.costtol           1e-5        optimality tolerance
%       tralm.major_it          40          maximum number of major iterations
%       tralm.minor_it          40          maximum number of minor iterations
%       tralm.smooth_ratio      0.04        piecewise linear curve smoothing
%                                           ratio
%
%Experimental Options:
%   exp.sys_wide_zip_loads.pw   <empty>     1 x 3 vector of active load fraction
%                                           to be modeled as constant power,
%                                           constant current and constant
%                                           impedance, respectively, where
%                                           <empty> means use [1 0 0]
%   exp.sys_wide_zip_loads.qw   <empty>     same for reactive power, where
%                                           <empty> means use same value as
%                                           for 'pw'

%   MATPOWER
%   Copyright (c) 2013-2016 by Power System Engineering Research Center (PSERC)
%   by Ray Zimmerman, PSERC Cornell
<<<<<<< HEAD
%   and Shrirang Abhyankar, Argonne National Laboratory
=======
>>>>>>> 0108dc1d
%
%   This file is part of MATPOWER.
%   Covered by the 3-clause BSD License (see LICENSE file for details).
%   See http://www.pserc.cornell.edu/matpower/ for more info.

%% some constants
N = 124;                %% number of options in old-style vector
v = mpoption_version;   %% version number of MATPOWER options struct

%% initialize flags and arg counter
have_opt0 = 0;          %% existing options struct or vector provided?
have_old_style_ov = 0;  %% override options using old-style names?
return_old_style = 0;   %% return value as old-style vector?
k = 1;
if nargin > 0
    opt0 = varargin{k};
    if (isstruct(opt0) && isfield(opt0, 'v')) || ...
        (isnumeric(opt0) && size(opt0, 1) == N && size(opt0, 2) == 1)
        have_opt0 = 1;
        k = k + 1;
    end
end

%% create base options vector to which overrides are made
if have_opt0
    if isstruct(opt0)               %% it's already a valid options struct
        if DEBUG, fprintf('OPT0 is a valid options struct\n'); end
        if opt0.v < v
            %% convert older version to current version
            opt_d = mpoption_default();
            if opt0.v == 1          %% convert version 1 to 2
                if isfield(opt_d, 'linprog')
                    opt0.lingprog = opt_d.linprog;
                end
                if isfield(opt_d, 'quadprog')
                    opt0.quadprog = opt_d.quadprog;
                end
            end
            if opt0.v <= 2          %% convert version 2 to 3
                opt0.out.suppress_detail = opt_d.out.suppress_detail;
            end
            %if opt0.v <= 3          %% convert version 3 to 4
                %% new mips options were all optional, no conversion needed
            %end
            if opt0.v <= 4          %% convert version 4 to 5
                opt0.opf.init_from_mpc = opt_d.opf.init_from_mpc;
            end
            if opt0.v <= 5          %% convert version 5 to 6
                if isfield(opt_d, 'clp')
                    opt0.clp = opt_d.clp;
                end
            end
            if opt0.v <= 6          %% convert version 6 to 7
                if isfield(opt_d, 'intlinprog')
                    opt0.intlinprog = opt_d.intlinprog;
                end
            end
            if opt0.v <= 7          %% convert version 7 to 8
                opt0.mips.linsolver = opt_d.mips.linsolver;
            end
            if opt0.v <= 8          %% convert version 8 to 9
                opt0.exp.sys_wide_zip_loads = opt_d.exp.sys_wide_zip_loads;
            end
            if opt0.v <= 10         %% convert version 9,10 to 11
                opt0.cpf.enforce_p_lims = opt_d.cpf.enforce_p_lims;
                opt0.cpf.enforce_q_lims = opt_d.cpf.enforce_q_lims;
                opt0.cpf.p_lims_tol     = opt_d.cpf.p_lims_tol;
                opt0.cpf.q_lims_tol     = opt_d.cpf.q_lims_tol;
            end
            opt0.v = v;
        end
        opt = opt0;
    else                            %% convert from old-style options vector
        if DEBUG, fprintf('OPT0 is a old-style options vector\n'); end
        opt = mpoption_v2s(opt0);
    end
else                                %% use default options struct as base
    if DEBUG, fprintf('no OPT0, starting with default options struct\n'); end
    opt = mpoption_default();
end


%% do we have OVERRIDES or NAME/VALUE pairs
ov = [];
if nargin - k == 0          %% looking at last arg, must be OVERRIDES
    if isstruct(varargin{k})        %% OVERRIDES provided as struct
        if DEBUG, fprintf('OVERRIDES struct\n'); end
        ov = varargin{k};
    elseif ischar(varargin{k})      %% OVERRIDES provided as file/function name
        if DEBUG, fprintf('OVERRIDES file/function name\n'); end
        try
            ov = feval(varargin{k});
        catch
            error('mpoption: Unable to load MATPOWER options from ''%s''', varargin{k});
        end
        if ~isstruct(ov)
            error('mpoption: calling ''%s'' did not return a struct', varargin{k});
        end
    elseif isempty(varargin{k})
        return_old_style = 1;
    else
        error('mpoption: OVERRIDES must be a struct or the name of a function that returns a struct');
    end
elseif nargin - k > 0 && mod(nargin-k, 2)   %% even number of remaining args
    if DEBUG, fprintf('NAME/VALUE pairs override defaults\n'); end
    %% process NAME/VALUE pairs
    if (have_opt0 && isnumeric(opt0)) ...   %% modifying an old-style options vector
            || strcmp(varargin{k}, upper(varargin{k}))
            %% this code implies that top-level option fields
            %% cannot be all uppercase
        if have_opt0
            have_old_style_ov = 1;
            %% convert pairs to struct
            while k < nargin
                name = varargin{k};
                val  = varargin{k+1};
                k = k + 2;
                ov.(name) = val;
            end
        else
            opt_v = mpoption_old(varargin{:});  %% create modified vector ...
            opt = mpoption_v2s(opt_v);          %% ... then convert
        end
    else                                    %% modifying options struct
        %% convert pairs to struct
        while k < nargin
            name = varargin{k};
            val  = varargin{k+1};
            k = k + 2;
            c = regexp(name, '([^\.]*)', 'tokens');
            s = struct();
            for i = 1:length(c)
                s(i).type = '.';
                s(i).subs = c{i}{1};
            end
            ov = subsasgn(ov, s, val);
        end
    end
elseif nargin == 0 || nargin == 1
    if DEBUG, fprintf('no OVERRIDES, return default options struct or converted OPT0 vector\n'); end
else
    error('mpoption: invalid calling syntax, see ''help mpoption'' to double-check the valid options');
end

%% apply overrides
if ~isempty(ov)
    if have_old_style_ov
        opt = apply_old_mpoption_overrides(opt, ov);
    else
        persistent nsc_opt;     %% cache this to speed things up
        if ~isstruct(nsc_opt)
            vf = nested_struct_copy(mpoption_default(), mpoption_info_mips('V'));
            vf = nested_struct_copy(vf, mpoption_optional_fields());
            ex = struct(...
                'name', {...
                    'cpf.user_callback_args' ...
                }, ...
                'check', {...
                    0 ...
                }, ...
                'copy_mode', {...
                    '' ...
                } ...
            );
            %% add exceptions for optional packages
            opt_pkgs = mpoption_optional_pkgs();
            n = length(ex);
            for k = 1:length(opt_pkgs)
                fname = ['mpoption_info_' opt_pkgs{k}];
                if exist(fname, 'file') == 2
                    opt_ex = feval(fname, 'E');
                    nex = length(opt_ex);
                    if ~isempty(opt_ex)
                        for j = 1:nex
                            ex(n+j).name = opt_ex(j).name;
                        end
                        if isfield(opt_ex, 'check')
                            for j = 1:nex
                                ex(n+j).check = opt_ex(j).check;
                            end
                        end
                        if isfield(opt_ex, 'copy_mode')
                            for j = 1:nex
                                ex(n+j).copy_mode = opt_ex(j).copy_mode;
                            end
                        end
                        if isfield(opt_ex, 'valid_fields')
                            for j = 1:nex
                                ex(n+j).valid_fields = opt_ex(j).valid_fields;
                            end
                        end
                        n = n + nex;
                    end
                end
            end
            nsc_opt = struct('check', 1, 'valid_fields', vf, 'exceptions', ex);
        end
%         if have_fcn('catchme')
%             try
%                 opt = nested_struct_copy(opt, ov, nsc_opt);
%             catch me
%                 str = strrep(me.message, 'field', 'option');
%                 str = strrep(str, 'nested_struct_copy', 'mpoption');
%                 error(str);
%             end
%         else
            try
                opt = nested_struct_copy(opt, ov, nsc_opt);
            catch
                me = lasterr;
                str = strrep(me, 'field', 'option');
                str = strrep(str, 'nested_struct_copy', 'mpoption');
                error(str);
            end
%         end
    end
end
if return_old_style
    opt = mpoption_s2v(opt);
end


%%-------------------------------------------------------------------
function opt = apply_old_mpoption_overrides(opt0, ov)
%
%   OPT0 is assumed to already have all of the fields and sub-fields found
%   in the default options struct.

%% initialize output
opt = opt0;

errstr = 'mpoption: %g is not a valid value for the old-style ''%s'' option';
fields = fieldnames(ov);
for f = 1:length(fields)
    ff = fields{f};
    switch ff
        case 'PF_ALG'
            switch ov.(ff)
                case 1
                    opt.pf.alg = 'NR';      %% Newton's method
                case 2
                    opt.pf.alg = 'FDXB';    %% fast-decoupled (XB version)
                case 3
                    opt.pf.alg = 'FDBX';    %% fast-decoupled (BX version)
                case 4
                    opt.pf.alg = 'GS';      %% Gauss-Seidel
                otherwise
                    error(errstr, ov.(ff), ff);
            end
        case 'PF_TOL'
            opt.pf.tol = ov.(ff);
        case 'PF_MAX_IT'
            opt.pf.nr.max_it = ov.(ff);
        case 'PF_MAX_IT_FD'
            opt.pf.fd.max_it = ov.(ff);
        case 'PF_MAX_IT_GS'
            opt.pf.gs.max_it = ov.(ff);
        case 'ENFORCE_Q_LIMS'
            opt.pf.enforce_q_lims = ov.(ff);
        case 'PF_DC'
            switch ov.(ff)
                case 0
                    opt.model = 'AC';
                case 1
                    opt.model = 'DC';
                otherwise
                    error(errstr, ov.(ff), ff);
            end
        case 'OPF_ALG'
            switch ov.(ff)
                case 0
                    opt.opf.ac.solver = 'DEFAULT';
                case 500
                    opt.opf.ac.solver = 'MINOPF';
                case 520
                    opt.opf.ac.solver = 'FMINCON';
                case {540, 545}
                    opt.opf.ac.solver = 'PDIPM';
                    if ov.(ff) == 545
                        opt.pdipm.step_control = 1;
                    else
                        opt.pdipm.step_control = 0;
                    end
                case 550
                    opt.opf.ac.solver = 'TRALM';
                case {560, 565}
                    opt.opf.ac.solver = 'MIPS';
                    if ov.(ff) == 565
                        opt.mips.step_control = 1;
                    else
                        opt.mips.step_control = 0;
                    end
                case 580
                    opt.opf.ac.solver = 'IPOPT';
                case 600
                    opt.opf.ac.solver = 'KNITRO';
                otherwise
                    error(errstr, ov.(ff), ff);
            end
        case 'OPF_VIOLATION'
            opt.opf.violation = ov.(ff);
        case 'CONSTR_TOL_X'
            opt.fmincon.tol_x = ov.(ff);
            opt.knitro.tol_x = ov.(ff);
        case 'CONSTR_TOL_F'
            opt.fmincon.tol_f = ov.(ff);
            opt.knitro.tol_f = ov.(ff);
        case 'CONSTR_MAX_IT'
            opt.fmincon.max_it = ov.(ff);
        case 'OPF_FLOW_LIM'
            switch ov.(ff)
                case 0
                    opt.opf.flow_lim = 'S';   %% apparent power (MVA)
                case 1
                    opt.opf.flow_lim = 'P';   %% real power (MW)
                case 2
                    opt.opf.flow_lim = 'I';   %% current magnitude (MVA @ 1 p.u. voltage)
                otherwise
                    error(errstr, ov.(ff), ff);
            end
        case 'OPF_IGNORE_ANG_LIM'
            opt.opf.ignore_angle_lim = ov.(ff);
        case 'OPF_ALG_DC'
            switch ov.(ff)
                case 0
                    opt.opf.dc.solver = 'DEFAULT';
                case 100
                    opt.opf.dc.solver = 'BPMPD';
                case {200, 250}
                    opt.opf.dc.solver = 'MIPS';
                    if ov.(ff) == 250
                        opt.mips.step_control = 1;
                    else
                        opt.mips.step_control = 0;
                    end
                case 300
                    opt.opf.dc.solver = 'OT';     %% QUADPROG, LINPROG
                case 400
                    opt.opf.dc.solver = 'IPOPT';
                case 500
                    opt.opf.dc.solver = 'CPLEX';
                case 600
                    opt.opf.dc.solver = 'MOSEK';
                case 700
                    opt.opf.dc.solver = 'GUROBI';
                otherwise
                    error(errstr, ov.(ff), ff);
            end
        case 'VERBOSE'
            opt.verbose = ov.(ff);
        case 'OUT_ALL'
            opt.out.all = ov.(ff);
        case 'OUT_SYS_SUM'
            opt.out.sys_sum = ov.(ff);
        case 'OUT_AREA_SUM'
            opt.out.area_sum = ov.(ff);
        case 'OUT_BUS'
            opt.out.bus = ov.(ff);
        case 'OUT_BRANCH'
            opt.out.branch = ov.(ff);
        case 'OUT_GEN'
            opt.out.gen = ov.(ff);
        case 'OUT_ALL_LIM'
            opt.out.lim.all = ov.(ff);
        case 'OUT_V_LIM'
            opt.out.lim.v = ov.(ff);
        case 'OUT_LINE_LIM'
            opt.out.lim.line = ov.(ff);
        case 'OUT_PG_LIM'
            opt.out.lim.pg = ov.(ff);
        case 'OUT_QG_LIM'
            opt.out.lim.qg = ov.(ff);
        case 'OUT_FORCE'
            opt.out.force = ov.(ff);
        case 'RETURN_RAW_DER'
            opt.opf.return_raw_der = ov.(ff);
        case 'FMC_ALG'
            opt.fmincon.alg = ov.(ff);
        case 'KNITRO_OPT'
            opt.knitro.opt = ov.(ff);
        case 'IPOPT_OPT'
            opt.ipopt.opt = ov.(ff);
        case 'MNS_FEASTOL'
            opt.minopf.feastol = ov.(ff);
        case 'MNS_ROWTOL'
            opt.minopf.rowtol = ov.(ff);
        case 'MNS_XTOL'
            opt.minopf.xtol = ov.(ff);
        case 'MNS_MAJDAMP'
            opt.minopf.majdamp = ov.(ff);
        case 'MNS_MINDAMP'
            opt.minopf.mindamp = ov.(ff);
        case 'MNS_PENALTY_PARM'
            opt.minopf.penalty = ov.(ff);
        case 'MNS_MAJOR_IT'
            opt.minopf.major_it = ov.(ff);
        case 'MNS_MINOR_IT'
            opt.minopf.minor_it = ov.(ff);
        case 'MNS_MAX_IT'
            opt.minopf.max_it = ov.(ff);
        case 'MNS_VERBOSITY'
            opt.minopf.verbosity = ov.(ff);
        case 'MNS_CORE'
            opt.minopf.core = ov.(ff);
        case 'MNS_SUPBASIC_LIM'
            opt.minopf.supbasic_lim = ov.(ff);
        case 'MNS_MULT_PRICE'
            opt.minopf.mult_price = ov.(ff);
        case 'FORCE_PC_EQ_P0'
            opt.sopf.force_Pc_eq_P0 = ov.(ff);
        case 'PDIPM_FEASTOL'
            opt.mips.feastol = ov.(ff);
            opt.pdipm.feastol = ov.(ff);
        case 'PDIPM_GRADTOL'
            opt.mips.gradtol = ov.(ff);
            opt.pdipm.gradtol = ov.(ff);
        case 'PDIPM_COMPTOL'
            opt.mips.comptol = ov.(ff);
            opt.pdipm.comptol = ov.(ff);
        case 'PDIPM_COSTTOL'
            opt.mips.costtol = ov.(ff);
            opt.pdipm.costtol = ov.(ff);
        case 'PDIPM_MAX_IT'
            opt.mips.max_it = ov.(ff);
            opt.pdipm.max_it = ov.(ff);
        case 'SCPDIPM_RED_IT'
            opt.mips.sc.red_it = ov.(ff);
            opt.pdipm.sc.red_it = ov.(ff);
        case 'TRALM_FEASTOL'
            opt.tralm.feastol = ov.(ff);
        case 'TRALM_PRIMETOL'
            opt.tralm.primaltol = ov.(ff);
        case 'TRALM_DUALTOL'
            opt.tralm.dualtol = ov.(ff);
        case 'TRALM_COSTTOL'
            opt.tralm.costtol = ov.(ff);
        case 'TRALM_MAJOR_IT'
            opt.tralm.major_it = ov.(ff);
        case 'TRALM_MINOR_IT'
            opt.tralm.minor_it = ov.(ff);
        case 'SMOOTHING_RATIO'
            opt.pdipm.sc.smooth_ratio = ov.(ff);
            opt.tralm.smooth_ratio = ov.(ff);
        case 'CPLEX_LPMETHOD'
            opt.cplex.lpmethod = ov.(ff);
        case 'CPLEX_QPMETHOD'
            opt.cplex.qpmethod = ov.(ff);
        case 'CPLEX_OPT'
            opt.cplex.opt = ov.(ff);
        case 'MOSEK_LP_ALG'
            opt.mosek.lp_alg = ov.(ff);
        case 'MOSEK_MAX_IT'
            opt.mosek.max_it = ov.(ff);
        case 'MOSEK_GAP_TOL'
            opt.mosek.gap_tol = ov.(ff);
        case 'MOSEK_MAX_TIME'
            opt.mosek.max_time = ov.(ff);
        case 'MOSEK_NUM_THREADS'
            opt.mosek.num_threads = ov.(ff);
        case 'MOSEK_OPT'
            opt.mosek.opt = ov.(ff);
        case 'GRB_METHOD'
            opt.gurobi.method = ov.(ff);
        case 'GRB_TIMELIMIT'
            opt.gurobi.timelimit = ov.(ff);
        case 'GRB_THREADS'
            opt.gurobi.threads = ov.(ff);
        case 'GRB_OPT'
            opt.gurobi.opt = ov.(ff);
        otherwise
            error('mpoption: ''%s'' is not a valid old-style option name', ff);
    end
end
% ov


%%-------------------------------------------------------------------
function opt_s = mpoption_v2s(opt_v)
if DEBUG, fprintf('mpoption_v2s()\n'); end
opt_s = mpoption_default();
errstr = 'mpoption: %g is not a valid value for the old-style ''%s'' option';
switch opt_v(1)                                 %% PF_ALG
    case 1
        opt_s.pf.alg = 'NR';        %% Newton's method
    case 2
        opt_s.pf.alg = 'FDXB';      %% fast-decoupled (XB version)
    case 3
        opt_s.pf.alg = 'FDBX';      %% fast-decoupled (BX version)
    case 4
        opt_s.pf.alg = 'GS';        %% Gauss-Seidel
    otherwise
        error(errstr, opt_v(1), 'PF_ALG');
end
opt_s.pf.tol                = opt_v(2);         %% PF_TOL
opt_s.pf.nr.max_it          = opt_v(3);         %% PF_MAX_IT
opt_s.pf.fd.max_it          = opt_v(4);         %% PF_MAX_IT_FD
opt_s.pf.gs.max_it          = opt_v(5);         %% PF_MAX_IT_GS
opt_s.pf.enforce_q_lims     = opt_v(6);         %% ENFORCE_Q_LIMS
switch opt_v(10)                                %% PF_DC
    case 0
        opt_s.model = 'AC';
    case 1
        opt_s.model = 'DC';
    otherwise
        error(errstr, opt_v(10), 'PF_DC');
end
switch opt_v(11)                                %% OPF_ALG
    case 0
        opt_s.opf.ac.solver = 'DEFAULT';
    case 500
        opt_s.opf.ac.solver = 'MINOPF';
    case 520
        opt_s.opf.ac.solver = 'FMINCON';
    case {540, 545}
        opt_s.opf.ac.solver = 'PDIPM';
    case 550
        opt_s.opf.ac.solver = 'TRALM';
    case {560, 565}
        opt_s.opf.ac.solver = 'MIPS';
    case 580
        opt_s.opf.ac.solver = 'IPOPT';
    case 600
        opt_s.opf.ac.solver = 'KNITRO';
    otherwise
        error(errstr, opt_v(11), 'OPF_ALG');
end
opt_s.opf.violation         = opt_v(16);        %% OPF_VIOLATION

opt_s.fmincon.tol_x         = opt_v(17);        %% CONSTR_TOL_X
opt_s.fmincon.tol_f         = opt_v(18);        %% CONSTR_TOL_F
opt_s.fmincon.max_it        = opt_v(19);        %% CONSTR_MAX_IT

opt_s.knitro.tol_x          = opt_v(17);        %% CONSTR_TOL_X
opt_s.knitro.tol_f          = opt_v(18);        %% CONSTR_TOL_F

switch opt_v(24)                                %% OPF_FLOW_LIM
    case 0
        opt_s.opf.flow_lim = 'S';   %% apparent power (MVA)
    case 1
        opt_s.opf.flow_lim = 'P';   %% real power (MW)
    case 2
        opt_s.opf.flow_lim = 'I';   %% current magnitude (MVA @ 1 p.u. voltage)
    otherwise
        error(errstr, opt_v(10), 'PF_DC');
end

opt_s.opf.ignore_angle_lim  = opt_v(25);        %% OPF_IGNORE_ANG_LIM

switch opt_v(26)                                %% OPF_ALG_DC
    case 0
        opt_s.opf.dc.solver = 'DEFAULT';
    case 100
        opt_s.opf.dc.solver = 'BPMPD';
    case {200, 250}
        opt_s.opf.dc.solver = 'MIPS';
    case 300
        opt_s.opf.dc.solver = 'OT';     %% QUADPROG, LINPROG
    case 400
        opt_s.opf.dc.solver = 'IPOPT';
    case 500
        opt_s.opf.dc.solver = 'CPLEX';
    case 600
        opt_s.opf.dc.solver = 'MOSEK';
    case 700
        opt_s.opf.dc.solver = 'GUROBI';
    otherwise
        error(errstr, opt_v(26), 'OPF_ALG_DC');
end

opt_s.verbose               = opt_v(31);        %% VERBOSE
opt_s.out.all               = opt_v(32);        %% OUT_ALL
opt_s.out.sys_sum           = opt_v(33);        %% OUT_SYS_SUM
opt_s.out.area_sum          = opt_v(34);        %% OUT_AREA_SUM
opt_s.out.bus               = opt_v(35);        %% OUT_BUS
opt_s.out.branch            = opt_v(36);        %% OUT_BRANCH
opt_s.out.gen               = opt_v(37);        %% OUT_GEN
opt_s.out.lim.all           = opt_v(38);        %% OUT_ALL_LIM
opt_s.out.lim.v             = opt_v(39);        %% OUT_V_LIM
opt_s.out.lim.line          = opt_v(40);        %% OUT_LINE_LIM
opt_s.out.lim.pg            = opt_v(41);        %% OUT_PG_LIM
opt_s.out.lim.qg            = opt_v(42);        %% OUT_QG_LIM
opt_s.out.force             = opt_v(44);        %% OUT_FORCE

opt_s.opf.return_raw_der    = opt_v(52);        %% RETURN_RAW_DER

opt_s.fmincon.alg           = opt_v(55);        %% FMC_ALG
opt_s.knitro.opt            = opt_v(58);        %% KNITRO_OPT
opt_s.ipopt.opt             = opt_v(60);        %% IPOPT_OPT

opt_s.minopf.feastol        = opt_v(61);        %% MNS_FEASTOL
opt_s.minopf.rowtol         = opt_v(62);        %% MNS_ROWTOL
opt_s.minopf.xtol           = opt_v(63);        %% MNS_XTOL
opt_s.minopf.majdamp        = opt_v(64);        %% MNS_MAJDAMP
opt_s.minopf.mindamp        = opt_v(65);        %% MNS_MINDAMP
opt_s.minopf.penalty        = opt_v(66);        %% MNS_PENALTY_PARM
opt_s.minopf.major_it       = opt_v(67);        %% MNS_MAJOR_IT
opt_s.minopf.minor_it       = opt_v(68);        %% MNS_MINOR_IT
opt_s.minopf.max_it         = opt_v(69);        %% MNS_MAX_IT
opt_s.minopf.verbosity      = opt_v(70);        %% MNS_VERBOSITY
opt_s.minopf.core           = opt_v(71);        %% MNS_CORE
opt_s.minopf.supbasic_lim   = opt_v(72);        %% MNS_SUPBASIC_LIM
opt_s.minopf.mult_price     = opt_v(73);        %% MNS_MULT_PRICE

opt_s.sopf.force_Pc_eq_P0   = opt_v(80);        %% FORCE_PC_EQ_P0, for c3sopf

if (opt_v(11) == 565 && opt_v(10) == 0) || (opt_v(26) == 250 && opt_v(10) == 1)
    opt_s.mips.step_control = 1;
end
opt_s.mips.feastol          = opt_v(81);        %% PDIPM_FEASTOL
opt_s.mips.gradtol          = opt_v(82);        %% PDIPM_GRADTOL
opt_s.mips.comptol          = opt_v(83);        %% PDIPM_COMPTOL
opt_s.mips.costtol          = opt_v(84);        %% PDIPM_COSTTOL
opt_s.mips.max_it           = opt_v(85);        %% PDIPM_MAX_IT
opt_s.mips.sc.red_it        = opt_v(86);        %% SCPDIPM_RED_IT

opt_s.pdipm.feastol         = opt_v(81);        %% PDIPM_FEASTOL
opt_s.pdipm.gradtol         = opt_v(82);        %% PDIPM_GRADTOL
opt_s.pdipm.comptol         = opt_v(83);        %% PDIPM_COMPTOL
opt_s.pdipm.costtol         = opt_v(84);        %% PDIPM_COSTTOL
opt_s.pdipm.max_it          = opt_v(85);        %% PDIPM_MAX_IT
opt_s.pdipm.sc.red_it       = opt_v(86);        %% SCPDIPM_RED_IT
opt_s.pdipm.sc.smooth_ratio = opt_v(93);        %% SMOOTHING_RATIO
if opt_v(11) == 545 && opt_v(10) == 0
    opt_s.pdipm.step_control = 1;
end

opt_s.tralm.feastol         = opt_v(87);        %% TRALM_FEASTOL
opt_s.tralm.primaltol       = opt_v(88);        %% TRALM_PRIMETOL
opt_s.tralm.dualtol         = opt_v(89);        %% TRALM_DUALTOL
opt_s.tralm.costtol         = opt_v(90);        %% TRALM_COSTTOL
opt_s.tralm.major_it        = opt_v(91);        %% TRALM_MAJOR_IT
opt_s.tralm.minor_it        = opt_v(92);        %% TRALM_MINOR_IT
opt_s.tralm.smooth_ratio    = opt_v(93);        %% SMOOTHING_RATIO

opt_s.cplex.lpmethod        = opt_v(95);        %% CPLEX_LPMETHOD
opt_s.cplex.qpmethod        = opt_v(96);        %% CPLEX_QPMETHOD
opt_s.cplex.opt             = opt_v(97);        %% CPLEX_OPT

opt_s.mosek.lp_alg          = opt_v(111);       %% MOSEK_LP_ALG
opt_s.mosek.max_it          = opt_v(112);       %% MOSEK_MAX_IT
opt_s.mosek.gap_tol         = opt_v(113);       %% MOSEK_GAP_TOL
opt_s.mosek.max_time        = opt_v(114);       %% MOSEK_MAX_TIME
opt_s.mosek.num_threads     = opt_v(115);       %% MOSEK_NUM_THREADS
opt_s.mosek.opt             = opt_v(116);       %% MOSEK_OPT

opt_s.gurobi.method         = opt_v(121);       %% GRB_METHOD
opt_s.gurobi.timelimit      = opt_v(122);       %% GRB_TIMELIMIT
opt_s.gurobi.threads        = opt_v(123);       %% GRB_THREADS
opt_s.gurobi.opt            = opt_v(124);       %% GRB_OPT


%%-------------------------------------------------------------------
function opt_v = mpoption_s2v(opt_s)
if DEBUG, fprintf('mpoption_s2v()\n'); end
%% PF_ALG
old = mpoption_old;
switch upper(opt_s.pf.alg)
    case 'NR'
        PF_ALG = 1;
    case 'FDXB'
        PF_ALG = 2;
    case 'FDBX'
        PF_ALG = 3;
    case 'GS'
        PF_ALG = 4;
end

%% PF_DC
if strcmp(upper(opt_s.model), 'DC')
    PF_DC = 1;
else
    PF_DC = 0;
end

%% OPF_ALG
switch upper(opt_s.opf.ac.solver)
    case 'DEFAULT'
        OPF_ALG = 0;
    case 'MINOPF'
        OPF_ALG = 500;
    case 'FMINCON'
        OPF_ALG = 520;
    case 'PDIPM'
        if isfield(opt_s, 'pdipm') && opt_s.pdipm.step_control
            OPF_ALG = 545;
        else
            OPF_ALG = 540;
        end
    case 'TRALM'
        OPF_ALG = 550;
    case 'MIPS'
        if opt_s.mips.step_control
            OPF_ALG = 565;
        else
            OPF_ALG = 560;
        end
    case 'IPOPT'
        OPF_ALG = 580;
    case 'KNITRO'
        OPF_ALG = 600;
end

%% FMINCON, Knitro tol_x, tol_f, max_it
if strcmp(upper(opt_s.opf.ac.solver), 'KNITRO') && isfield(opt_s, 'knitro')
    CONSTR_TOL_X = opt_s.knitro.tol_x;
    CONSTR_TOL_F = opt_s.knitro.tol_f;
elseif isfield(opt_s, 'fmincon')
    CONSTR_TOL_X  = opt_s.fmincon.tol_x;
    CONSTR_TOL_F  = opt_s.fmincon.tol_f;
else
    CONSTR_TOL_X = old(17);
    CONSTR_TOL_F = old(18);
end
if isfield(opt_s, 'fmincon')
    CONSTR_MAX_IT   = opt_s.fmincon.max_it;
    FMC_ALG         = opt_s.fmincon.alg;
else
    CONSTR_MAX_IT   = old(19);
    FMC_ALG         = old(55);
end

%% OPF_FLOW_LIM
switch upper(opt_s.opf.flow_lim)
    case 'S'
        OPF_FLOW_LIM = 0;
    case 'P'
        OPF_FLOW_LIM = 1;
    case 'I'
        OPF_FLOW_LIM = 2;
end

%% OPF_ALG_DC
switch upper(opt_s.opf.dc.solver)
    case 'DEFAULT'
        OPF_ALG_DC = 0;
    case 'BPMPD'
        OPF_ALG_DC = 100;
    case 'MIPS'
        if opt_s.mips.step_control
            OPF_ALG_DC = 250;
        else
            OPF_ALG_DC = 200;
        end
    case 'OT'
        OPF_ALG_DC = 300;
    case 'IPOPT'
        OPF_ALG_DC = 400;
    case 'CPLEX'
        OPF_ALG_DC = 500;
    case 'MOSEK'
        OPF_ALG_DC = 600;
    case 'GUROBI'
        OPF_ALG_DC = 700;
end

%% KNITRO_OPT
if isfield(opt_s, 'knitro')
    KNITRO_OPT  = opt_s.knitro.opt;
else
    KNITRO_OPT  = old(58);
end

%% IPOPT_OPT
if isfield(opt_s, 'ipopt')
    IPOPT_OPT  = opt_s.ipopt.opt;
else
    IPOPT_OPT  = old(58);
end

%% MINOPF options
if isfield(opt_s, 'minopf')
    MINOPF_OPTS = [
        opt_s.minopf.feastol;   %% 61 - MNS_FEASTOL
        opt_s.minopf.rowtol;    %% 62 - MNS_ROWTOL
        opt_s.minopf.xtol;      %% 63 - MNS_XTOL
        opt_s.minopf.majdamp;   %% 64 - MNS_MAJDAMP
        opt_s.minopf.mindamp;   %% 65 - MNS_MINDAMP
        opt_s.minopf.penalty;   %% 66 - MNS_PENALTY_PARM
        opt_s.minopf.major_it;  %% 67 - MNS_MAJOR_IT
        opt_s.minopf.minor_it;  %% 68 - MNS_MINOR_IT
        opt_s.minopf.max_it;    %% 69 - MNS_MAX_IT
        opt_s.minopf.verbosity; %% 70 - MNS_VERBOSITY
        opt_s.minopf.core;      %% 71 - MNS_CORE
        opt_s.minopf.supbasic_lim;  %% 72 - MNS_SUPBASIC_LIM
        opt_s.minopf.mult_price;%% 73 - MNS_MULT_PRICE
    ];
else
    MINOPF_OPTS = old(61:73);
end

%% FORCE_PC_EQ_P0
if isfield(opt_s, 'sopf') && isfield(opt_s.sopf, 'force_Pc_eq_P0')
    FORCE_PC_EQ_P0 = opt_s.sopf.force_Pc_eq_P0;
else
    FORCE_PC_EQ_P0 = 0;
end

%% PDIPM options
if isfield(opt_s, 'pdipm')
    PDIPM_OPTS = [
        opt_s.pdipm.feastol;    %% 81 - PDIPM_FEASTOL
        opt_s.pdipm.gradtol;    %% 82 - PDIPM_GRADTOL
        opt_s.pdipm.comptol;    %% 83 - PDIPM_COMPTOL
        opt_s.pdipm.costtol;    %% 84 - PDIPM_COSTTOL
        opt_s.pdipm.max_it;     %% 85 - PDIPM_MAX_IT
        opt_s.pdipm.sc.red_it;  %% 86 - SCPDIPM_RED_IT
    ];
else
    PDIPM_OPTS = old(81:86);
end

%% TRALM options
if isfield(opt_s, 'tralm')
    TRALM_OPTS = [
        opt_s.tralm.feastol;    %% 87 - TRALM_FEASTOL
        opt_s.tralm.primaltol;  %% 88 - TRALM_PRIMETOL
        opt_s.tralm.dualtol;    %% 89 - TRALM_DUALTOL
        opt_s.tralm.costtol;    %% 90 - TRALM_COSTTOL
        opt_s.tralm.major_it;   %% 91 - TRALM_MAJOR_IT
        opt_s.tralm.minor_it;   %% 92 - TRALM_MINOR_IT
    ];
else
    TRALM_OPTS = old(87:92);
end

%% SMOOTHING_RATIO
if strcmp(upper(opt_s.opf.ac.solver), 'TRALM') && isfield(opt_s, 'tralm')
    SMOOTHING_RATIO = opt_s.tralm.smooth_ratio;
elseif isfield(opt_s, 'pdipm')
    SMOOTHING_RATIO = opt_s.pdipm.sc.smooth_ratio;
else
    SMOOTHING_RATIO = old(93);
end

%% CPLEX options
if isfield(opt_s, 'cplex')
    CPLEX_OPTS = [
        opt_s.cplex.lpmethod;   %% 95 - CPLEX_LPMETHOD
        opt_s.cplex.qpmethod;   %% 96 - CPLEX_QPMETHOD
        opt_s.cplex.opt;        %% 97 - CPLEX_OPT
    ];
else
    CPLEX_OPTS = old(95:97);
end

%% MOSEK options
if isfield(opt_s, 'mosek')
    MOSEK_OPTS = [
        opt_s.mosek.lp_alg;     %% 111 - MOSEK_LP_ALG
        opt_s.mosek.max_it;     %% 112 - MOSEK_MAX_IT
        opt_s.mosek.gap_tol;    %% 113 - MOSEK_GAP_TOL
        opt_s.mosek.max_time;   %% 114 - MOSEK_MAX_TIME
        opt_s.mosek.num_threads;%% 115 - MOSEK_NUM_THREADS
        opt_s.mosek.opt;        %% 116 - MOSEK_OPT
    ];
else
    MOSEK_OPTS = old(111:116);
end

%% Gurobi options
if isfield(opt_s, 'gurobi')
    GUROBI_OPTS = [
        opt_s.gurobi.method;    %% 121 - GRB_METHOD
        opt_s.gurobi.timelimit; %% 122 - GRB_TIMELIMIT
        opt_s.gurobi.threads;   %% 123 - GRB_THREADS
        opt_s.gurobi.opt;       %% 124 - GRB_OPT
    ];
else
    GUROBI_OPTS = old(121:124);
end

opt_v = [
        %% power flow options
        PF_ALG;                 %% 1  - PF_ALG
        opt_s.pf.tol;           %% 2  - PF_TOL
        opt_s.pf.nr.max_it;     %% 3  - PF_MAX_IT
        opt_s.pf.fd.max_it;     %% 4  - PF_MAX_IT_FD
        opt_s.pf.gs.max_it;     %% 5  - PF_MAX_IT_GS
        opt_s.pf.enforce_q_lims;%% 6  - ENFORCE_Q_LIMS
        0;                      %% 7  - RESERVED7
        0;                      %% 8  - RESERVED8
        0;                      %% 9  - RESERVED9
        PF_DC;                  %% 10 - PF_DC
        
        %% OPF options
        OPF_ALG;                %% 11 - OPF_ALG
        0;                      %% 12 - RESERVED12 (was OPF_ALG_POLY = 100)
        0;                      %% 13 - RESERVED13 (was OPF_ALG_PWL = 200)
        0;                      %% 14 - RESERVED14 (was OPF_POLY2PWL_PTS = 10)
        0;                      %% 15 - OPF_NEQ (removed)
        opt_s.opf.violation;    %% 16 - OPF_VIOLATION
        CONSTR_TOL_X;           %% 17 - CONSTR_TOL_X
        CONSTR_TOL_F;           %% 18 - CONSTR_TOL_F
        CONSTR_MAX_IT;          %% 19 - CONSTR_MAX_IT
        old(20);                %% 20 - LPC_TOL_GRAD (removed)
        old(21);                %% 21 - LPC_TOL_X (removed)
        old(22);                %% 22 - LPC_MAX_IT (removed)
        old(23);                %% 23 - LPC_MAX_RESTART (removed)
        OPF_FLOW_LIM;           %% 24 - OPF_FLOW_LIM
        opt_s.opf.ignore_angle_lim; %% 25 - OPF_IGNORE_ANG_LIM
        OPF_ALG_DC;             %% 26 - OPF_ALG_DC
        0;                      %% 27 - RESERVED27
        0;                      %% 28 - RESERVED28
        0;                      %% 29 - RESERVED29
        0;                      %% 30 - RESERVED30
        
        %% output options
        opt_s.verbose;          %% 31 - VERBOSE
        opt_s.out.all;          %% 32 - OUT_ALL
        opt_s.out.sys_sum;      %% 33 - OUT_SYS_SUM
        opt_s.out.area_sum;     %% 34 - OUT_AREA_SUM
        opt_s.out.bus;          %% 35 - OUT_BUS
        opt_s.out.branch;       %% 36 - OUT_BRANCH
        opt_s.out.gen;          %% 37 - OUT_GEN
        opt_s.out.lim.all;      %% 38 - OUT_ALL_LIM
        opt_s.out.lim.v;        %% 39 - OUT_V_LIM
        opt_s.out.lim.line;     %% 40 - OUT_LINE_LIM
        opt_s.out.lim.pg;       %% 41 - OUT_PG_LIM
        opt_s.out.lim.qg;       %% 42 - OUT_QG_LIM
        0;                      %% 43 - RESERVED43 (was OUT_RAW)
        opt_s.out.force;        %% 44 - OUT_FORCE
        0;                      %% 45 - RESERVED45
        0;                      %% 46 - RESERVED46
        0;                      %% 47 - RESERVED47
        0;                      %% 48 - RESERVED48
        0;                      %% 49 - RESERVED49
        0;                      %% 50 - RESERVED50
        
        %% other options
        old(51);                %% 51 - SPARSE_QP (removed)
        opt_s.opf.return_raw_der;   %% 52 - RETURN_RAW_DER
        0;                      %% 53 - RESERVED53
        0;                      %% 54 - RESERVED54
        FMC_ALG;                %% 55 - FMC_ALG
        0;                      %% 56 - RESERVED56
        0;                      %% 57 - RESERVED57
        KNITRO_OPT;             %% 58 - KNITRO_OPT
        0;                      %% 59 - RESERVED59
        IPOPT_OPT;              %% 60 - IPOPT_OPT
        
        %% MINOPF options
        MINOPF_OPTS;            %% 61-73 - MNS_FEASTOL-MNS_MULT_PRICE
        0;                      %% 74 - RESERVED74
        0;                      %% 75 - RESERVED75
        0;                      %% 76 - RESERVED76
        0;                      %% 77 - RESERVED77
        0;                      %% 78 - RESERVED78
        0;                      %% 79 - RESERVED79
        FORCE_PC_EQ_P0;         %% 80 - FORCE_PC_EQ_P0, for c3sopf
        
        %% MIPS, PDIPM, SC-PDIPM, and TRALM options
        PDIPM_OPTS;             %% 81-86 - PDIPM_FEASTOL-SCPDIPM_RED_IT
        TRALM_OPTS;             %% 87-92 - TRALM_FEASTOL-TRALM_MINOR_IT
        SMOOTHING_RATIO;        %% 93 - SMOOTHING_RATIO
        0;                      %% 94 - RESERVED94
        
        %% CPLEX options
        CPLEX_OPTS;             %% 95-97 - CPLEX_LPMETHOD-CPLEX_OPT
        0;                      %% 98 - RESERVED98
        0;                      %% 99 - RESERVED99
        0;                      %% 100 - RESERVED100
        0;                      %% 101 - RESERVED101
        0;                      %% 102 - RESERVED102
        0;                      %% 103 - RESERVED103
        0;                      %% 104 - RESERVED104
        0;                      %% 105 - RESERVED105
        0;                      %% 106 - RESERVED106
        0;                      %% 107 - RESERVED107
        0;                      %% 108 - RESERVED108
        0;                      %% 109 - RESERVED109
        0;                      %% 110 - RESERVED110

        %% MOSEK options
        MOSEK_OPTS;             %% 111-116 - MOSEK_LP_ALG-MOSEK_OPT
        0;                      %% 117 - RESERVED117
        0;                      %% 118 - RESERVED118
        0;                      %% 119 - RESERVED119
        0;                      %% 120 - RESERVED120

        %% Gurobi options
        GUROBI_OPTS;            %% 121-124 - GRB_METHOD-GRB_OPT
    ];


%%-------------------------------------------------------------------
function optt = mpoption_default()
if DEBUG, fprintf('mpoption_default()\n'); end
persistent opt;             %% cache this for speed
if ~isstruct(opt)
    opt = struct(...
        'v',                    mpoption_version, ...   %% version
        'model',                'AC', ...
        'pf',                   struct(...
            'alg',                  'NR', ...
            'tol',                  1e-8, ...
            'nr',                   struct(...
                'max_it',               10  ), ...
            'fd',                   struct(...
                'max_it',               30  ), ...
            'gs',                   struct(...
                'max_it',               1000  ), ...
            'enforce_q_lims',       0   ), ...
        'cpf',                  struct(...
            'parameterization',     3, ...
            'stop_at',              'NOSE', ...     %% 'NOSE', <lam val>, 'FULL'
            'step',                 0.05, ...
            'adapt_step',           0, ...
            'enforce_p_lims',       0, ...
            'enforce_q_lims',       0, ...
            'error_tol',            1e-3, ...
            'p_lims_tol',           0.01, ...
            'q_lims_tol',           0.01, ...
            'step_min',             1e-4, ...
            'step_max',             0.2, ...
            'plot',                 struct(...
                'level',                0, ...
                'bus',                  []  ), ...
            'user_callback',        '', ...
            'user_callback_args',   struct()    ), ...
        'opf',                  struct(...
            'ac',                   struct(...
                'solver',               'DEFAULT'   ), ...
            'dc',                   struct(...
                'solver',               'DEFAULT'   ), ...
            'violation',            5e-6, ...
            'flow_lim',             'S', ...
            'ignore_angle_lim',     0, ...
            'init_from_mpc',        -1, ...
            'return_raw_der',       0   ), ...
        'verbose',              1, ...
        'out',                  struct(...
            'all',                  -1, ...
            'sys_sum',              1, ...
            'area_sum',             0, ...
            'bus',                  1, ...
            'branch',               1, ...
            'gen',                  0, ...
            'lim',                  struct(...
                'all',                  -1, ...
                'v',                    1, ...
                'line',                 1, ...
                'pg',                   1, ...
                'qg',                   1   ), ...
            'force',                0, ...
            'suppress_detail',      -1  ), ...
        'mips',                 struct(...  %% see mpoption_info_mips() for optional fields
            'step_control',         0, ...
            'linsolver',            '', ...
            'feastol',              0, ...
            'gradtol',              1e-6, ...
            'comptol',              1e-6, ...
            'costtol',              1e-6, ...
            'max_it',               150, ...
            'sc',                   struct(...
                'red_it',               20  )), ...
        'exp',                  struct(... %% experimental options
            'sys_wide_zip_loads',   struct(...
                'pw',                   [], ...
                'qw',                   []  )) ...
    );
    opt_pkgs = mpoption_optional_pkgs();
    for k = 1:length(opt_pkgs)
        fname = ['mpoption_info_' opt_pkgs{k}];
        if exist(fname, 'file') == 2
            opt = nested_struct_copy(opt, feval(fname, 'D'));
        end
    end
end
optt = opt;

%%-------------------------------------------------------------------
function optt = mpoption_optional_fields()
if DEBUG, fprintf('mpoption_optional_fields()\n'); end
persistent opt;         %% cache this for speed
if ~isstruct(opt)
    opt_pkgs = mpoption_optional_pkgs();
    opt = struct;
    for k = 1:length(opt_pkgs)
        fname = ['mpoption_info_' opt_pkgs{k}];
        if exist(fname, 'file') == 2
            opt = nested_struct_copy(opt, feval(fname, 'V'));
        end
    end
end
optt = opt;

%% globals
%%-------------------------------------------------------------------
function v = mpoption_version
<<<<<<< HEAD
v = 11;     %% version number of MATPOWER options struct
=======
v = 10;     %% version number of MATPOWER options struct
>>>>>>> 0108dc1d
            %% (must be incremented every time structure is updated)
            %% v1   - first version based on struct (MATPOWER 5.0b1)
            %% v2   - added 'linprog' and 'quadprog' fields
            %% v3   - (forgot to increment v) added 'out.suppress_detail'
            %%        field
            %% v4   - (forgot to increment v) MIPS 1.1, added optional
            %%        fields to 'mips' options: xi, sigma, z0, alpha_min,
            %%        rho_min, rho_max, mu_threshold and max_stepsize
            %% v5   - (forgot to increment v) added 'opf.init_from_mpc'
            %%        field (MATPOWER 5.0)
            %% v6   - added 'clp' field
            %% v7   - added 'intlinprog' field
            %% v8   - MIPS 1.2, added 'linsolver' field to
            %%        'mips' options
            %% v9   - added 'exp' for experimental fields, specifically
            %%        'sys_wide_zip_loads.pw', 'sys_wide_zip_loads.qw'
<<<<<<< HEAD
            %% v11  - added options 'cpf.enforce_p_lims',
            %%        'cpf.enforce_q_lims', 'cpf.p_lims_tol', and
            %%        'cpf.q_lims_tol'
=======
            %% v10  - added 'most' field
>>>>>>> 0108dc1d

%%-------------------------------------------------------------------
function db_level = DEBUG
db_level = 0;

%%-------------------------------------------------------------------
function pkgs = mpoption_optional_pkgs()
pkgs = {...
    'clp', 'cplex', 'fmincon', 'gurobi', 'glpk', 'intlinprog', 'ipopt', ...
<<<<<<< HEAD
    'knitro', 'linprog', 'minopf', 'mosek', 'quadprog', 'sdp_pf', ...
=======
    'knitro', 'linprog', 'minopf', 'most', 'mosek', 'quadprog', 'sdp_pf', ...
>>>>>>> 0108dc1d
    'sopf', 'tspopf', 'yalmip' ...
};<|MERGE_RESOLUTION|>--- conflicted
+++ resolved
@@ -416,10 +416,7 @@
 %   MATPOWER
 %   Copyright (c) 2013-2016 by Power System Engineering Research Center (PSERC)
 %   by Ray Zimmerman, PSERC Cornell
-<<<<<<< HEAD
 %   and Shrirang Abhyankar, Argonne National Laboratory
-=======
->>>>>>> 0108dc1d
 %
 %   This file is part of MATPOWER.
 %   Covered by the 3-clause BSD License (see LICENSE file for details).
@@ -1509,11 +1506,7 @@
 %% globals
 %%-------------------------------------------------------------------
 function v = mpoption_version
-<<<<<<< HEAD
 v = 11;     %% version number of MATPOWER options struct
-=======
-v = 10;     %% version number of MATPOWER options struct
->>>>>>> 0108dc1d
             %% (must be incremented every time structure is updated)
             %% v1   - first version based on struct (MATPOWER 5.0b1)
             %% v2   - added 'linprog' and 'quadprog' fields
@@ -1530,13 +1523,10 @@
             %%        'mips' options
             %% v9   - added 'exp' for experimental fields, specifically
             %%        'sys_wide_zip_loads.pw', 'sys_wide_zip_loads.qw'
-<<<<<<< HEAD
+            %% v10  - added 'most' field
             %% v11  - added options 'cpf.enforce_p_lims',
             %%        'cpf.enforce_q_lims', 'cpf.p_lims_tol', and
             %%        'cpf.q_lims_tol'
-=======
-            %% v10  - added 'most' field
->>>>>>> 0108dc1d
 
 %%-------------------------------------------------------------------
 function db_level = DEBUG
@@ -1546,10 +1536,6 @@
 function pkgs = mpoption_optional_pkgs()
 pkgs = {...
     'clp', 'cplex', 'fmincon', 'gurobi', 'glpk', 'intlinprog', 'ipopt', ...
-<<<<<<< HEAD
-    'knitro', 'linprog', 'minopf', 'mosek', 'quadprog', 'sdp_pf', ...
-=======
     'knitro', 'linprog', 'minopf', 'most', 'mosek', 'quadprog', 'sdp_pf', ...
->>>>>>> 0108dc1d
     'sopf', 'tspopf', 'yalmip' ...
 };