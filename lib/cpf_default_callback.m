--- conflicted
+++ resolved
@@ -19,7 +19,6 @@
 %           with the following fields (all based on internal indexing):
 %           mpc_base - MATPOWER case struct of base state
 %           mpc_target - MATPOWER case struct of target state
-<<<<<<< HEAD
 %           Sbusb - handle of function returning nb x 1 vector of complex
 %               base case injections in p.u. and derivatives w.r.t. |V|
 %           Sbust - handle of function returning nb x 1 vector of complex
@@ -27,9 +26,6 @@
 %           Sxfr  - handle of function returning complex vector of scheduled
 %               transfers in p.u. (difference between bus injections in base
 %               and target cases)
-=======
-%           Sxfr - nb x 1 vector of scheduled transfers in p.u.
->>>>>>> 0108dc1d
 %           Ybus - bus admittance matrix
 %           Yf - branch admittance matrix, "from" end of branches
 %           Yt - branch admittance matrix, "to" end of branches
@@ -76,7 +72,8 @@
 if plot_level
     if isempty(plot_bus)    %% no bus specified
         %% pick PQ bus with largest transfer
-        [junk, idx] = max(cb_data.Sxfr(cb_data.pq));
+        Sxfr = cb_data.Sxfr(abs(V_c));
+        [junk, idx] = max(Sxfr(cb_data.pq));
         if isempty(idx) %% or bus 1 if there are none
             idx = 1;
         else
