--- conflicted
+++ resolved
@@ -50,14 +50,6 @@
 %   Modified by Shrirang Abhyankar, Argonne National Laboratory
 %   (Updated to be compatible with MATPOWER version 4.1)
 %
-<<<<<<< HEAD
-%   Modified by Shrirang Abhyankar, Argonne National Laboratory
-%   2015.10.25 (Updated to support voltage dependent loads)
-%
-%   $Id$
-%
-=======
->>>>>>> 0108dc1d
 %   This file is part of MATPOWER.
 %   Covered by the 3-clause BSD License (see LICENSE file for details).
 %   See http://www.pserc.cornell.edu/matpower/ for more info.
