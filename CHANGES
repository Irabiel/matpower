-----------------------------
 Change history for MATPOWER
-----------------------------

Version:    6.0b1

maintained by Ray Zimmerman <rz10@cornell.edu>

MATPOWER
Copyright (c) 1996-2016 by Power System Engineering Research Center (PSERC)
See http://www.pserc.cornell.edu/matpower/ for more info.

For change history for MOST, see most/docs/CHANGES.

Changes since 6.0b1
-----------------

6/23/16
    - Bad bus numbers no longer cause a fatal error (after reporting the
      bad bus numbers) in case_info().
    - Updated versions of qcqp_opf() and qcqp_opf() in extras/misc, from
      Cedric Josz.

6/10/16
    - Fix bug in savecase() where single quotes were not escaped properly
      in bus names.
    - Generator capability curve parameters that define a zero-reactive
      power line no longer cause a fatal error.


Changes since 5.1
-----------------

<<<<<<< HEAD
=======
6/1/16
    - Released 6.0b1.

5/27/16
    - INCOMPATIBLE CHANGE: Removed fairmax() from the public interface
      by moving it inside uopf(), the only place it was used.

5/25/16
    - Add contributed code from Camille Hamon to extras/maxloadlim for
      finding the loadability limits in power systems based on an optimal
      power flow using dispatchable loads.

5/24/16
    - Fix bug in toggle_dclines() that resulted in fatal error when
      used with OPF with reactive power costs. Thanks to Irina Boiarchuk.
    - Add option to call total_load() with full case struct, instead
      of separate bus and gen matrices.

5/18/16
    - Add plot_mpc(), contributed by Paul Cuffe, to extras/misc. Plots
      an electrically meaningful drawing of a MATPOWER case.
    - Add case145.m, IEEE 145 bus, 50 generator dynamic test case from
      http://www.ee.washington.edu/research/pstca/dyn50/pg_tcadd50.htm.

5/17/16
    - Add 9 new case files, 8 cases ranging from 1888 to 6515 buses
      representing the French system, and a 13,659-bus case representing
      parts of the of the European high voltage transmission network,
      stemming from the Pan European Grid Advanced Simulation and State
      Estimation (PEGASE) project. Thanks again to Cedric Josz and
      colleagues from the French Transmission System Operator.
    - Add extras/misc/qcqp_opf.m, by Cedric Josz, et. al.

5/3/16
    - Fix fatal bug in update_mupq() affecting cases where QMIN is
      greater than or equal to QC1MIN and QC2MIN (or QMAX is less than
      or equal to QC1MAX and QC2MAX) for all generators.
      Thanks Jose Miguel.

3/29/16
    - Add support for quadprog() under GNU Octave.

3/3/16
    - Copying a field containing a struct to a non-struct field with 
      nested_struct_copy() now overwrites rather than causing a fatal
      error.

2/29/16
    - Added option to call scale_load() with full case struct, with
      'cost' field in opt to indicate when to include cost scaling.

2/22/16
    - Add major new feature: MATPOWER Optimal Scheduling Tool (MOST).
      See docs/MOST-manual.pdf for details.

2/18/16
    - Updated code from 9/23/16 to turn off pesky CPLEX warnings to
      included CPLEX 12.6.3.

2/12/16
    - Added Release History section to Appendix of manual.

1/29/16
    - Added option to call makePTDF(), makeB(), and makeBdc() with
      mpc struct instead of individual baseMVA, bus, branch args.
      Suggested by Alberto Lamadrid.

1/26/16
    - Introduced work-around and warning for crashes caused by strange
      behavior from Matlab's ver() function when MATPOWER (or any other
      3rd party toolbox with a Contents.m) is installed in a directory on
      the Matlab path named 'matlab' or 'optim' (both case insensitive).

1/15/16
    - Added feval_w_path() function for evaluating functions located at
      a specified path, outside of the Matlab path.

1/14/16
    - Added tests for loadcase() for m-file cases outside the Matlab path.

1/6/16
    - Added apply_changes() and idx_ct() to implement general method for
      applying modifications to an existing MATPOWER case.

>>>>>>> 0108dc1d
11/5/15
    - Use voltage dependent loads in both base and target injections
      to define continuation power flow transfer. Should fix issue with
      calculation of final loads.

<<<<<<< HEAD
=======
11/4/15
    - Fixed a bug in psse_convert_xfmr() where conversion of data for
      transformers with CZ=3 was done incorrectly. Thanks to Jose Marin
      and Yujia Zhu.

>>>>>>> 0108dc1d
10/30/15
    - Fixed a bug in cpf_default_callback() introduced with the
      experimental updates regarding ZIP loads on 4/14/15.

10/15/15
    - Modified t_is() to handle matrix inputs of dimension greater
      than two.
    - Added t_test_fcns() to test t_ok() and t_is() and manually
      check output of failed tests.
    - Added tests to t_dcline() for an isolated generator bus connected
      to the rest of the system via a DC line. This works for AC and DC
      power flow and OPF, though you must set the isolated bus to
      be of type REF.

9/23/15
    - Added code in cplex_options(), insolvablepfsos(),
      insolvablepfsos_limitQ() and yalmip_options() to turn off
      'MATLAB:lang:badlyScopedReturnValue' warning triggered by
      CPLEX when using Matlab R2015b (8.6) and later.

7/16/15
    - Added mpopt2qpopt() to provide common interface for creating
      options struct for mi/qps_matpower() from a MATPOWER options
      struct.
    - Changed default solver order for LP, QP, MILP, MIQP problems
      to move Gurobi before CPLEX and BPMPD after OT and GLPK.

7/9/15
    - Modified have_fcn() to return 0 and warn for unrecognized
      functionality, instead of producing fatal error.

6/19/15
    - Fixed a fatal bug in psse_convert_xfmr() affecting transformers
      with CW and/or CZ equal to 1. Thanks to Matthias Resch.

5/18/15
    - Fixed a crash in have_fcn() caused by changes in OPTI Toolbox
      v2.15 (or possibly v2.12).

4/24/15
    - Commented out isolated bus 10287 in case3375wp.m.

4/16/15
    - Added some caching to mpoption() and made minor changes to
      nested_struct_copy() to greatly decrease the overhead added by
      mpoption() when running many small problems.

4/14/15
    - Added experimental code to lay foundation for handling ZIP load
      model in power flow (Newton, fast-decoupled only), continuation
      power flow, and optimal power flow (MIPS, fmincon, Knitro, IPOPT
      solvers only). Currently, ZIP loads can only be specified on a
      system-wide basis using the experimental options
      'exp.sys_wide_zip_loads.pw' and 'exp.sys_wide_zip_loads.qw'.
      Tests in t/t_vdep_load().
    - Added 'bus' and 'area' as possible values for 'load_zone' argument
      to total_load(), which is now used to compute voltage dependent
      load values.

3/27/15
    - Fixed issue where default value of 'feastol' option was not being
      set correctly in mips() when called directly (or via qps_mips())
      with 'feastol' = 0. By default, MATPOWER option 'mips.feastol' is
      set to zero but is normally replaced in mipsopf_solver() or
      dcopf_solver() with value of 'opf.violation' option before
      calling mips(), thereby masking the problem.
    - In miqps_glpk() variables of type 'B' (binary) are converted to
      'I' (integer) with appropriate bounds, since some versions of
      GLPK do not natively handle type 'B'.

3/24/15
    - Added code to DC OPF to return success = 0 for cases where the
      matrix is singular (e.g. islanded system without slack).
    - Fixed problem in have_fcn() where SeDuMi was turning off and
      leaving off all warnings.


Changes since 5.0
-----------------

3/20/15
    - Released version 5.1.

3/19/15
    - Added support for using PARDISO as linear solver for computing
      interior-point update steps in MIPS (v1.2), via new mplinsolver()
      function and 'mips.linsolver' option.

3/18/15
    - Added four new case files, ranging from 89 up to 9421 buses,
      representing parts of the European high voltage transmission
      network, stemming from the Pan European Grid Advanced Simulation
      and State Estimation (PEGASE) project. Thanks to Cedric Josz and
      colleagues from the French Transmission System Operator.
    - Added network reduction toolbox to extras/reduction directory
      for creating smaller approximate network equivalents from a larger
      original case file. Thanks to Yujia Zhu and Daniel Tylavsky.

3/4/15
    - Added variable type as an attribute to @opt_model, so you can
      now specify variables as 'C', 'I', or 'B' (continuous, integer,
      or binary) when adding variables with add_vars() and getv() can
      optionally return a variable-type string suitable for passing
      to miqps_matpower() and friends.

2/26/15
    - Minor speed improvements in various @opt_model functions from
      bypassing calls to substruct().

2/25/15
    - Switch to more permissive 3-clause BSD license from GPL 3.0.

2/24/15
    - Added function mpoption_info_intlinprog(), tag 'intlinprog' to
      have_fcn() and optional 'intlinprog' field to MATPOWER options.
    - Added miqps_matpower(), a wrapper function for various solvers
      of mixed-integer linear and quadratic programs. Functionality
      implemented by miqps_cplex(), miqps_glpk(), miqps_gurobi(),
      miqps_mosek() and miqps_ot(). Added corresponding
      t/t_miqps_matpower() to test suite.

2/18/15
    - Changed generator and dispatchable load sections in printpf()
      output to include off-line units, after all, it already has a
      Status column.

2/13/15
    - Added explicit colors to plots in cpf_default_callback() so things
      look right in newer Matlab versions (R2014b and later).

2/6/15
    - Modified nested_struct_copy() to eliminate cellfun() call that
      was not supported in Matlab 7.0.x. Noted that runcpf() also
      requires Matlab 7.1 or later due to a call to cellfun().
      Included code to skip certain tests that require that cellfun()
      functionality when running under Matlab 7.0.x.

2/5/15
    - Replaced regexp(... 'split') construct in mpoption() with
      regexp(... 'tokens') since it was causing fatal errors on
      Matlab versions < 7.3, which did not have that feature.
    - Fixed fatal error in when using fast-decoupled power flow
      on Matlab versions < 7.3, caused by use of newer
      lu(... 'vector') construct.

2/3/15
    - Added check to have_fcn() for installation of ipopt_auxdata.m
      when Ipopt >= 3.11.x is detected, to warn about incomplete
      installation and avoid a fatal error.

1/27/15
    - Added online function reference, produced by m2html. Thanks to
      Shrirang Abhyankar.

1/26/15
    - Fixed bug in hasPQcap() that resulted in ignoring generator
      capability curves if Q1MAX < Q2MAX or Q1MIN > Q2MIN (i.e. when
      the sloped portions cut off the left corners of the box
      constraints, rather than the right corners).
      Thanks to Irina Boiarchuk.

1/23/15
    - Added mosek_symbcon() to define symbolic constants for setting
      MOSEK options. Updated MOSEK solver option values in help text
      for mpoption() to correspond to MOSEK v7.

1/22/15
    - Added ability to toggle the availability of optional functionality
      using have_fcn().

1/21/15
    - Fixed minor bug with poly2pwl(), affecting units with Pmax <= 0.
    - Major update to have_fcn(), which now determines and caches
      version numbers and release dates for optional packages, used
      by mpver() and others.
    - Fixed error in qps_mosek() in printout of selected optimizer
      when using MOSEK 7.

1/16/15
    - Cleaned up and improved consistency of output in printpf() for
      generation and dispatchable load constraints.
    - Modified runcpf() to gracefully handle the case when the base
      and target cases are identical (as opposed to getting lost in
      an infinite loop).

1/15/15
    - Fixed bug in handling of interface flow limits, where multipliers
      on binding interface flow limits were off by a factor of the p.u.
      MVA base.
    - Fixed sign error on multipliers on lower bound on constraints
      in qps_clp() and qps_glpk(). Modified a test in t_qps_matpower()
      to check for this.

1/14/15
    - Added support for LP/QP solver CLP (COIN_OR Linear Programming).
      Use 'opf.dc.solver' option 'CLP' or qps_clp().
    - Added note to README and home page about OPTI Toolbox by
      Jonathan Currie being an easy way to install some good solvers
      for Windows users.

1/13/15
    - Updated t_opf_dc_ot() to remove the skipping of the checking of
      price results for the dual-simplex algorithm for all versions of
      Matlab except R2014b, the first version that included the
      dual-simplex algorthm. For some reason, in this version it did
      not return any Lagrange multipliers!?!.
    - Increment MATPOWER options version number to 5 (forgot to do it
      previously for 3, 4, and 5) and included code to update older
      options structs to current version.

1/7/15
    - Improved detection of GLPK version in mpver() and GLPK
      availability in have_fcn(), now compatible with GLPK installed
      by OPTI Toolbox (http://www.i2c2.aut.ac.nz/Wiki/OPTI/).

12/22/14
    - Fixed fatal bug in toggle_dcline() when pretty-printing results.
      Thanks to Deep Kiran for reporting.

12/18/14
    - Fixed fatal bug in case_info() for islands with no generation.


Changes since 5.0b1
-------------------

12/17/14
    - Released version 5.0.

12/16/14
    - Added unsupported functions check_feasibility.m, checklimits.m,
      loss2bus.m,  make_opf_feasible.m, and makeBloss.m to extras/misc.
    - Added section 9 "Miscellaneous MATPOWER Functions" to User's Manual.

12/15/14
    - Added option for case_info() to print to a file. Added case_info()
      tests to t_island().

12/12/14
    - Added code in psse_read() to work around a bug in Matlab 7.3.
    - Added private 'catchme' tag (for internal use only) to have_fcn()
      to detect older versions of Matlab and Octave that do not support
      the 'catch me' syntax in try/catch constructs.
    - Added private 'regexp_split' tag (for internal use only) to
      have_fcn() to detect older versions of Octave that do not support
      the 'split' argument to regexp().
    - Updated to support Ipopt 3.11.x and later, which removed support
      for options.auxdata from the MEX file. Added private
      'ipopt_auxdata' tag (for internal use only) to have_fcn() to
      detect version 3.11.x or later.

12/4/14
    - Added new option 'opf.init_from_mpc' to force some solvers to
      use the starting point supplied in the MATPOWER case to
      initialize the optimization variables for the OPF, instead
      of creating its own starting point. Currently only implemented
      for Ipopt, Knitro and MIPS.
    - INCOMPATIBLE CHANGE: Renamed cdf2matp() to cdf2mpc() and modified
      the interface to be consistent with psse2mpc().

12/2/14
    - Added new option 'out.suppress_detail' to quickly suppress all
      pretty-printed output except the system summary. By default,
      detailed output is automatically suppressed for systems larger
      than 500 buses.
    - DC OPF formulation in opf_setup() now uses a single set of
      doubly-bounded constraints for flow limits, instead of two
      sets of upper bounded constraints.
    - Updated to MIPS 1.1, which includes additional user-settable
      options: xi, sigma, z0, alpha_min, rho_min, rho_max, mu_threshold
      and max_stepsize.
    - INCOMPATIBLE CHANGE: The name of the option to mips() to specify
      the maximum number of step-size reductions when step_control is on
      was changed from 'max_red' to 'sc.red_it' for consistency with
      other MATPOWER options.

11/18/14
    - Updated case300.m with new conversion from original CDF file.
      No longer uses 9900 MVA as proxy for unlimited line capacity.

11/13/14
    - Added capability for set_reorder() to automatically pad matrix
      or cell array before assignment of matrix or cell array with
      larger size in some dimensions. Added tests to t_ext2int2ext().

11/12/14
    - Loads at isolated buses are no longer included in results from
      total_load().
    - Fixed loads and shunts at isolated buses are no longer included
      in system and area summaries in printpf(). Line charging
      injections set to zero for DC power flow results.
    - Added tests for printpf() in t_printpf.m.
    - Changes to the internally indexed version of gencost now
      get properly copied back to externally indexed version by
      int2ext().
    - Added tests in t_ext2int2ext() to confirm that e2i_data/field()
      and i2e_data/field() work for cell array as well as numerical
      array fields. Updated help text to reflect this feature.

11/11/14
    - Added get_losses() function to compute losses, line charging
      reactive injections and their derivatives, as functions of
      bus voltages. Corresponding tests included in t_get_losses(),
      including example of loss sensitivity factors.
    - Fixed bug in runpf.m that caused a crash for cases with
      pf.enforce_q_lims turned on and exactly two Q limit violations,
      one Qmax and one Qmin. Thanks to Jose Luis Marin.

11/4/14
    - Modified behavior so setting out.all option to 0 is now ignored
      for pretty-printed output to files specified as FNAME argument
      to runpf(), runopf(), etc.

10/22/14
    - Removed idx_area() and all code references to 'areas' field
      in MATPOWER cases except those needed to support reading
      v1 case files and those required for backward compatibility of
      APIs. Removed unused (and formerly deprecated) 'areas' field from
      version 2 case files that still included it.

10/21/14
    - Fixed a bug in savecase() where a gencost matrix with extra
      columns of zeros resulted in a corrupted MATPOWER case file.
    - Modified total_load() to return actual rather than nominal
      value for dispatchable loads by default, unless using the
      old-style string input for the 4th input arg. See
      'help total_load' for details.

10/16/14
    - Reactive power output of multiple generators at a PQ bus
      no longer get re-allocated when running a power flow.

10/11/14
    - Added 'fmincon_ip', 'linprog_ds' and 'optimoptions' to
      have_fcn() to test for availability of fmincon's interior
      point method (Optimization Toolbox 4.x +), linprog's
      dual simplex method (Optimization Toolbox 7.1 +), and
      optimoptions function for setting Optimization Toolbox
      options (Optimization Toolbox 6.3 +), respectively.
    - Added handling of NaN values to t_is().
    - INCOMPATIBLE CHANGE: Removed use of 'ot_opts' field and
      replaced with 'linprog_opts' and 'quadprog_opts' fields
      in the OPT argument to qps_matpower() and qps_ot().
    - Added optional 'linprog' and 'quadprog' fields to MATPOWER
      options struct, to allow setting of their options directly
      from mpoption(). Incremented MATPOWER options struct version
      to 2.
    - Added tests for multiple linprog() algorithms to t_opf_dc_ot().

10/10/14
    - Added 'sqp' algorithm option for fmincon.alg, not suitable
      for large problems.

10/7/14
    - Added toggle_softlims(), an extension to implement DC OPF
      branch flow soft limits. This should be useful in identifying
      the cause of infeasibility in some infeasible DC OPF problems.
      See 'help toggle_softlims' for details.

9/24/14
    - Fixed issue with failed tests in t_psse() on Windoze.

8/11/14
    - Modified savecase() to save fields bus_name and genfuel
      (both cell arrays of strings) if present. This is an
      experimental feature and the design may change in future
      versions.
    - Optionally return success flag from t_ok() and t_is().

8/4/14
    - Additional improvements to correctly handling PSS/E RAW
      files for revisions 24-28.

7/30/14
    - Fixed a bug in psse_convert() that resulted in incorrect
      bus voltage angles when importing from v29 or v30 files.
    - Enhanced PSS/E import code to handle additional versions
      prior to v29, improve reporting of version being used
      for parsing. Default version when not explicit is now v23.

7/24/14
    - Added line to cplex_options() to prevent default creation
      of clone1.log files when using parallel CPLEX routines
      (only effective for CPLEX 12.6.0.1 or later).
    - Fixed fatal error when uopf() shuts down all gens
      attempting to satisfy Pmin limits.

7/23/14
    - Fixed error in User's Manual description of LODF and
      further clarified text.


Changes since 4.1
-----------------

7/1/14
    - Released version 5.0b1.

6/27/14
    - Added support for LP solver GLPK which is built-in to
      Octave. Use 'opf.dc.solver' option 'GLPK' or qps_glpk().
    - INCOMPATIBLE CHANGE: Removed optional 'max_it' field from
      opt argument to qps_matpower() and qps_*() family of
      functions (except qps_mips()).

6/13/14
    - Added ability for loadcase() to load MATPOWER case M-files
      that are not in the Matlab path by specifying an explicit
      path in the input filename.

6/9/14
    - Fixed memory issue resulting from nested om fields when
      repeatedly running an OPF using the results of a previous
      OPF as input. Thanks to Carlos Murillo-Sanchez.

5/23/14
    - Added case5.m, a 5-bus, 5-generator example case from Rui Bo.
    - Removed extras/psse2matpower.
    - Fixes to printpf() to suppress printing of dispatchable load
      constraint section when there are no dispatchable loads and
      to never print line constraints for unconstrained lines.
    - Fixed crash when using Knitro to solve cases with all
      lines unconstrained.
    - Switched to [L,U,p,q] = lu(B,'vector') form for factorization
      in fast-decoupled power flow in fdpf(), resulting in ~5x
      speedup on some large systems. Thanks to Carlos Murillo-Sanchez.

5/6/14
    - Modified savecase() to automatically add a comment line
      with the function name, and make sure the name is converted
      to a legal function name before saving.
    - Further additions to PSS/E import code to handle repeated
      delimiters, accumulation of warnings to save in comments
      of converted file, improved consistency of verbose option,
      and some automated tests.

4/28/14
    - Major revision of PSS/E import code to further improve
      robustness and include Octave support. Updated psse2mpc() to
      include direct saving of result to MATPOWER case file.
      Added functions:
            psse_parse()
            psse_parse_line()
            psse_parse_section()
      Removed functions:
            psse_count_lines()
            psse_extract_data()
            psse_read_section()

4/11/14
    - Significant updates to PSS/E import code to improve robustness
      and (mostly) handle versions 29 to 33. Renamed the 4 functions
      ending in '_33' by removing the '_33'.

4/7/14
    - Added experimental feature, via function psse2mpc(), to
      import PSS/E RAW data (version 33) into a MATPOWER case file.
      Supporting functions include:
            psse_convert_33()
            psse_convert_hvdc_33()
            psse_convert_xfmr_33()
            psse_count_lines()
            psse_extract_data()
            psse_read_33()
            psse_read_section()

3/28/14
    - Enhanced extract_islands() to handle DC lines, custom fields
      and extraction of multiple islands into a single case struct.

3/11/14
    - Fixed bugs in runpf() related to enforcing generator reactive
      power limits when all generators violate limits or when
      the slack bus is converted to PQ.

3/10/14
    - Fixed bug in qps_gurobi() where return status values for
      NUMERIC and SUBOPTIMAL were swapped. Added INPROGRESS status.
      Thanks to Alberto Lamadrid for catching this.

3/2/14
    - Fixed bug in case_info() that incorrectly included dispatchable
      loads in amount reported for min/max capacity for Generation.

2/28/14
    - Updated toggle_dcline.m to work correctly for OPF cases with
      user supplied constraints and costs.

2/27/14
    - Fixed bug in savecase() where the function name mistakenly
      included the path when the FNAME input included a path.
      
2/6/14
    - Small tweak in connected_components() results in ~30x
      speedup for 62k bus network. (Reminder: Never access
      indexed rows of a large sparse matrix, always transpose
      and index the columns).

2/4/14
    - Added check in qps_cplex() for undocumented 'exitstatus'
      values returned by cplexlp() or cplexqp().

1/17/14
    - Added Dan Molzahn's SDP_PF package, a set of applications of
      a semidefinite programming relaxation of the power flow
      equations, to the directory 'extras/sdp_pf'.

1/16/14
    - Added 'status' option for 2nd argument to toggle_reserves()
      toggle_dcline() and toggle_iflims() as a convenient way to
      check the enabled/ disabled status of these sets of callback
      functions.
    - Removed extras/cpf since CPF is now part of the core.
    - Added support for Dan Molzahn's SDP_PF package (coming soon).

1/15/14
    - Modified handling of options for optional packages, added:
        mpoption_info_cplex()
        mpoption_info_fmincon()
        mpoption_info_gurobi()
        mpoption_info_ipopt()
        mpoption_info_knitro()
        mpoption_info_mosek()

1/8/14
    - Updates to qps_cplex() and cplex_options() to fix verbose
      display issues with CPLEX 12.6.

1/3/14
    - Added persistent variable to improve performance of have_fcn().
    - Added support for Knitro v9.0.0, including new 'knitromatlab'
      and 'ktrlink' options to have_fcn(), to determine which Knitro
      interfaces are available.

12/10/13
    - New MATPOWER options implementation based on options struct
      instead of options vector.
      INCOMPATIBLE CHANGE: In results struct returned by an OPF, the
      value of results.raw.output.alg is now a string, not an old-style
      numeric alg code.
    - Gurobi now takes precendence over MOSEK when default solver
      is selected for DC OPFs or qps_matpower().

12/4/13
    - Corrected error in Figure 6-5 "Total Cost Function for Negative
      Injection" in Dispatchable Loads section of User's Manual
      (slopes were labeled incorrectly).

11/15/13
    - Added case_info().
    - Modified connected_components() to sort returned groups by
      decreasing cardinality.

11/5/13
    - Fixed a bug in MIPS where a near-singular matrix could produce
      an extremely large Newton step, resulting in incorrectly satisfying
      the relative feasibility criterion for successful termination.
    - Improved the starting point created for Ipopt, Knitro and MIPS by
      dcopf_solver(), ipoptopf_solver(), ktropf_solver and mipsopf_solver()
      for variables that are only bounded on one side.

10/11/13
    - Removed support for Matlab 6.x. Removed 'anon_fcns' option from
      have_fcn(). Files removed:
        fmincopf6_solver.m
        mips6.m
        mips6opf_solver.m
        qps_mips6.m
        t_mips6.m
    - Removed support for constr and successive LP-based OPF solvers.
      Removed 'constr', 'lp', 'qp' options from have_fcn(). Files removed:
        copf_solver.m
        fun_copf.m
        grad_copf.m
        LPconstr.m
        LPeqslvr.m
        lpopf_solver.m
        LPrelax.m
        LPsetup.m
        mp_lp.m
        mp_qp.m
        t/t_opf_constr.m
        t/t_opf_lp_den.m
        t/t_opf_lp_spf.m
        t/t_opf_lp_spr.m

9/20/13
    - Added continuation power flow, runcpf(), with tangent
      predictor and Newton method corrector, based on code
      contributed by Shrirang Abhyankar and Alex Flueck.

9/5/13
    - Fix in smartmkt() to avoid crash following non-convergent
      uopf when mkt.lim.P.max_offer is not defined.

9/3/13
    - Fixed bug (typo) in auction() that could affect cases with
      a lower limit on the cleared bid price.

7/30/13
    - Extended modcost() to optionally accept a vector of shift/scale
      factors, instead of just a scalar.

6/7/13
    - Made non-convergent results more obvious by not printing
      the standard output tables (can be overridden with new
      OUT_FORCE option) and making the "did not converge"
      more prominent.

5/1/13
    - Changed behavior of branch angle difference limits so that
      0 is interpreted as unbounded only if both ANGMIN and ANGMAX
      are zero. Added note about this to docs in various places.

4/26/13
    - DC OPF now correctly sets voltage magnitudes to 1 p.u.
      in results.

3/29/13
    - Performance optimizations in @opt_model for cases with
      large numbers of variable sets and linear constraints
      or costs specified as entire rows (all columns as
      opposed to specific var sets).
      
3/13/13
    - Added to scale_load() the option to scale the gencost
      (specifically the quantity axis of the marginal cost function)
      corresponding to any modified dispatchable load. Simply add
      gencost as additional input and output args.
    - Empty 'got' and 'expected' arguments to t_is() now
      count as a passing test instead of an error, as long as
      the dimensions match.

2/12/13
    - Fixed bug causing value of opt.verbose to be ignored in
      qps_gurobi().

12/14/12
    - Removed code in fmincopf() that attempts to find an interior
      starting point when using the interior point solver. It did
      not seem to help and caused errors for certain cases with
      DC lines (and probably other extensions).

10/1/12
    - Updates to have_fcn() and mpver() to better handle case where
      Optimization Toolbox is installed, but with no valid license.

8/30/12
    - Major speed-up in @opt_model/linear_constraints() by building
      transpose of A (assigning to full columns) then transposing
      back as opposed to building A directly (assigning full rows).

8/1/12
    - Added function margcost() for computing the marginal cost of
      generation.

7/20/12
    - Added utility function @opt_model/describe_idx() to identify
      variable, constraint or cost row indices to aid in debugging.

7/18/12
    - Made N optional field (default is identity matrix) in
      @opt_model/add_costs().
    - Added missing optional 2nd arg to @opt_model/build_cost_params().

6/26/12
    - Fixed a bug in the new @opt_model/add_vars when adding a var
      set of dimension zero.

6/18/12
    - Updated Gurobi interface for compatibility with native Matlab
      support introduced in Gurobi 5.
      INCOMPATIBLE CHANGE: No longer works with older Gurobi 4.x/
      gurobi_mex() interface.
    
5/3/12
    - Reimplementated @opf_model class as sub-class of the new
      @opt_model class, which supports indexed named sets of
      variables, constraints and costs.

5/2/12
    - In opf_setup(), take magnitude of initial voltages at generator
      buses from bus matrix (VM), not gen matrix (VG).

4/30/12
    - Fixed a bug in int2ext() where converting a case to internal
      ordering before calling runpf() or runopf() could result in
      a fatal error due to mismatched number of columns in internal
      and external versions of data matrices. Thanks to Nasiruzzaman
      and Shiyang Li for reporting and detailing the issue.
    - Fixed fatal bug in MIPS for unconstrained, scalar problems.
      Thanks to Han Na Gwon. Bumped MIPS version to 1.0.1.

3/14/12
    - Fixed a bug in runpf() where it was using the wrong initial
      voltage magnitude for generator buses marked as PQ buses. Power
      flow of solved case was not converging in zero iterations as
      expected.

2/29/12
    - Added a tolerance for detecting violated Q limits in runpf()
      when ENFORCE_Q_LIMS is true. Suggested by Hongxing Ye.

1/31/12
    - Added utilities to help in working with networks with islands,
      find_islands(), extract_islands() and connected_components()
      and corresponding test file t/t_islands().

1/24/12
    - Added option to makeJac() to return full Jacobian instead of
      reduced version used in Newton power flow updates.

1/16/12
    - Added new function gurobiver() for retreiving/printing Gurobi
      and Gurobi_MEX version information, since it is used multiple
      places.

1/10/12
    - Moved the building of Ybus outside the reactive limit
      enforcement loop in runpf(). Suggested by Shiyang Li.

1/4/12
    - Running a power flow for a case with DC lines but no gencost
      no longer causes an error.

12/14/11
    - Modified t/t_opf_fmincon.m to use active-set method for testing
      fmincopf for Matlab versions 7.6-7.9, since fmincon's interior
      point solver (now default) was not accurate enough in these
      versions.


Changes since 4.0
-----------------

12/14/11
    - Released version 4.1.
    - Fixed bug in check for ENFORCE_Q_LIMS with multiple slacks
      in runpf().
    - Moved printing of power flow solver name into runpf() so it
      doesn't get repeated when ENFORCE_Q_LIMS is on.

12/9/11
    - Fixed problem with qps_cplex() when H matrix is not
      perfectly numerically symmetric.

12/8/11
    - Added basic DC line modeling capability. See help for
      toggle_dcline() for details.
      
12/1/11
    - Removed deprecated functions in @opf_model, gen_lin_N(),
      get_nln_N(), get_var_N(), use getN() instead.
    - Removed all references to deprecated option OUT_RAW.

11/15/11
    - Fixed a crashing bug in computation of quadratic user-defined
      costs. Thanks to Stefanos Delikaraoglou.

11/11/11
    - Changed default DC OPF/LP/QP solver precedence in 
      dcopf_solver() and qps_matpower() to the following:
      CPLEX, MOSEK, Gurobi, BPMPD, Opt Tbx, MIPS.
    - Minor enhancements to cdf2matp(), including saving of bus
      names. Thanks to Alvaro Jaramillo Duque.

11/09/11
    - Refactored ext2int() and int2ext() into additional functions
      e2i_field(), e2i_data(), i2e_field() and i2e_data() to
      clean things up and prepare for the ability to automatically
      re-order data in cell arrays.

10/31/11
    - Added three case files, all more recent variations of the
      Polish system: case3012wp.m, case3120sp.m and case3375wp.m.

9/28/11
    - Increased threshold value used to filter constraint shadow
      prices in printpf().
    - In savecase() increased precision of values saved in M-file
      case files

9/16/11
    - Fixed that qps_cplex() would not print progress even with
      VERBOSE > 0 with CPLEX 12.3.

7/26/11
    - Fix in qps_cplex() for changed sign on multipliers with
      CPLEX 12.3 vs CPLEX 12.2.

7/25/11
    - Fixed bug in compare_case() that would cause some column
      names for the branch matrix to be incorrectly reported.

7/7/11
    - In scale_load(), when no load_zone is specified, it no longer
      incorrectly misses Q-only load buses.

7/5/11
    - Added support for the Gurobi optimizer for large-scale linear
      and quadratic programming. To use Gurobi for the DC OPF, set
      OPF_ALG_DC = 700. Gurobi's various solvers can be selected via
      MATPOWER's GRB_METHOD option. Requires the Gurobi libraries
      available from http://www.gurobi.com/ and the Gurobi MEX
      interface available from http://www.convexoptimization.com/
      wikimization/index.php/Gurobi_mex.
    - Added function qps_gurobi() for solving QP and LP problems using
      the common QP solver interface used in MATPOWER. The qps_matpower()
      function also includes the option to use Gurobi.
    - Changed order of precendence of installed DC OPF solvers
      (i.e. LP/QP solvers) to Gurobi, MOSEK, CPLEX, BPMPD, then MIPS.

6/29/11
    - Updated t_is() to properly print when result includes NaNs.

6/17/11
    - Changed FMC_ALG option default to 4, fmincon defaults to
      using an interior-point method with user-supplied Hessians
      instead of an active set method.
    - Added support for the KNITRO optimization solver for large
      scale non-linear problems. Use OPF_ALG = 600 for AC OPF.
      Requires the Optimization Toolbox from The MathWorks and
      the KNITRO libraries, available from http://www.ziena.com/.

6/16/11
    - Complete rewrite of update_mupq.m. Should fix problems
      caused by non-zero multipliers on non-binding generator
      limits.

5/17/11
    - Updated runpf() and pfsoln() to properly handle slack for
      power flow cases with islands and multiple reference buses.
      (Note: This does not include the case where ENFORCE_Q_LIMS
      results in temporarily converting a reference bus to a
      PQ bus and automatically finding a new suitable slack bus.)

5/16/11
    - Pretty printed output from printpf() now includes a '*' after
      the voltage angle in the bus section for reference buses.

3/31/11
    - Default value for ramp rates for dispatchable loads now
      set to Inf in load2disp.m.

3/18/11
    - Fixed bug in toggle_reserves.m that computed the prices in
      results.reserves.prc incorrectly.


Changes since 4.0b5
-------------------

2/16/11
    - Oops! Neglected to include Carlos as co-author on User's Manual.
      Updated 4.0 distribution and web-site with corrected manual.pdf.
      Sorry about that Carlos!

2/7/11
    - Released version 4.0.

1/18/11
    - Added 'quadprog_ls' option to have_fcn() to check for availability
      of version of quadprog() with large scale solver.
    - Modified qps_ot() to set default options based on capabilities
      of version of Optimization Toolbox.

12/16/10
    - Fixed bug in qps_cplex() where an infeasible problem resulted
      in a fatal error.
    - Fixed bug in qps_mosek() where exit flag was indicating success
      for infeasible solutions.
    - Fixed bug in dcopf_solver() where an infeasible problem found
      by CPLEX would result in a fatal error.


Changes since 4.0b4
-------------------

12/13/10
    - Released version 4.0b5.

12/2/10
    - Added to opf_setup() a better check on when specified generalized
      cost parameters are compatible with DC OPF.
    - Improved output of t_is(). Includes only elements violating
      tolerance.

11/30/10
    - Fixed bug in opf_execute() related to automatic conversion of
      single-block piecewise linear costs to linear polynomial costs.
      Affected indexing of the Va, Vm, Pg and Qg portions of
      results.x and raw.xr.

11/24/10
    - Added support for the MOSEK optimizer for large-scale linear and
      quadratic programming. To use MOSEK for the DC OPF, set
      OPF_ALG_DC = 600. Specific LP algorithms can be selected by
      the MOSEK_LP_ALG option. Requires the Matlab interface for MOSEK,
      available from http://www.mosek.com/.
    - Added function qps_mosek() for solving QP and LP problems using
      the common QP solver interface used in MATPOWER. The qps_matpower()
      function also includes the option to use MOSEK.

11/16/10
    - Fixed bug in opf_setup() where indexing data for branch angle
      difference limits was not being saved in the case of DC OPF.
    - Added support for the IBM ILOG CPLEX optimizer for
      large scale linear and quadratic programming. To use CPLEX
      for the DC OPF, set OPF_ALG_DC = 500 and choose the specific
      CPLEX solver using options CPLEX_LPMETHOD and CPLEX_QPMETHOD.
      Requires the Matlab interface for CPLEX, available from
      http://www.ibm.com/software/integration/optimization/cplex-optimizer/.
    - Added function qps_cplex() for using CPLEX to solve QP and LP
      problems using the common QP solver interface used in MATPOWER. The
      qps_matpower() function also includes the option to use CPLEX.
    
11/9/10
    - Fixed an indexing bug in dcopf_solver() affecting cases with a mix
      of piecewise linear and polynomial costs (unless the polynomial
      costs came after all of the pwl costs).

10/12/10
    - Performance optimization in opf_consfcn(). Assign sparse cols
      then transpose instead of assigning sparse rows. Results in >2x
      speed up for this function on case2935, ~10x on case42k.

7/20/10
    - Made some updates to extras/psse2matpower. Added/fixed some comments,
      text output, switched to Parse::Text::parse_line for bus data to fix
      problem caused by certain characters (e.g. / ,) in bus names. Fixed
      error in switched shunt data (using data from wrong column). Modified
      to no longer comment out isolated buses, since it doesn't remove
      corresponding gens/branches.

6/29/10
    - Fixed bug in uopf(). Was not calling printpf() when called with no
      output arguments. Thanks to V. Ravikumar Pandi.

6/25/10
    - Added makeJac(), a utility function to form the power flow Jacobian.
    - Modified makeYbus() to allow for single MATPOWER case struct as input.
    - Added load2disp() to convert fixed loads to dispatchable loads.

6/1/10
    - Added modcost() and tests for modcost() and totcost().


Changes since 4.0b3
-------------------

5/21/10
    - Released version 4.0b4.

5/18/10
    - Added support for the IPOPT interior point optimizer for
      large scale non-linear optimization. Use OPF_ALG = 580
      and OPF_ALG_DC = 400 for AC and DC OPF, respectively. Requires
      the Matlab MEX interface for IPOPT, available from
      http://www.coin-or.org/projects/Ipopt.xml.

5/13/10
    - Modified input args for Hessian evaluation function for MIPS.
      Requires cost_mult as 3rd argument.
    - Added check for invalid gencost MODEL in opf_setup().

5/5/10
    - Added RETURN_RAW_DER option to control when OPF solver returns
      constraint, Jacobian and objective function gradient and Hessian
      information.

5/4/10
    - Refactored portions of opf() into opf_setup() and opf_execute().


Changes since 4.0b2
-------------------

4/19/10
    - Released version 4.0b3.
    - Changed licensing to GNU General Public license. See LICENSE and
      COPYING files for details.
    - Added in extras sub-directory psse2matpower Perl script for
      converting PSS/E data files to MATPOWER case files.

4/6/10
    - Added 'anon_fcns' to have_fcn() to check for anonymous function
      capability to avoid direct MATLAB version checks in code.
    - GNU Octave compatibility!  (tested with Octave 3.2.3)
      Added 'octave' to have_fcn() to check when code is running under
      Octave instead of MATLAB.

3/23/09
    - Fixed bug in smart market code that caused it to die for cases with
      non-consecutive bus numbers.
    - Removed consecutive-bus number requirement for scale_load() and
      total_load() functions.


Changes since 4.0b1
-------------------

3/19/10
    - Released version 4.0b2.

3/12/10
    - Incorporated significant updates to User's Manual (docs/manual.pdf).

3/10/10
    - Added optional input arg to mpver() and other *ver() functions to
      trigger return of entire version struct with Name, Version,
      Release and Date (similar to MATLAB's ver() function).
    - Massive help text update to more closely match MathWorks conventions;
      function names in ALL CAPS, See also ..., Examples, etc.
    - Added printing of MATPOWER and MIPS version lines to verbose output.

2/23/10
    - For @opf_model, deprecated get_var_N(), get_lin_N() and get_nln_N()
      methods, replaced with single getN() method. Added compute_cost().
    - Fixed per unit bug with reserve costs and prices in toggle_reserves().
    - Added cost field to OPF results struct with final values of user-defined
      costs, by named set.
    - Added totalcost field to results.reserves for OPF with reserves case,
      see toggle_reserves() and runopf_w_res().

2/2/10
    - Deprecated unused options SPARSE_QP and OUT_RAW.

1/27/10
    - Renamed functions used to compute AC OPF cost, constraints and
      hessian, since they are used by more than fmincon:
        costfmin --> opf_costfcn
        consfmin --> opf_consfcn
        hessfmin --> opf_hessfcn

1/26/10
    - Added OPF algorithm code to output of OPF in
      results.raw.output.alg.

1/25/10
    - Switched to using qps_matpower() instead of mp_qp()/mp_lp()
      for solving the DC OPF.
    - Added new top-level wrapper function for MATPOWER's QP solver,
      called qps_matpower(), with calling syntax similar to
      quadprog() from the Optimization Toolbox, to replace mp_qp() and
      mp_lp(). The main difference from the quadprog() API is that the
      constraints are specified as l <= A*x <= u, instead of
      A*x <= b and Aeq*x == beq. This new function allows for
      algorithm specific input options, return of the final objective
      function value and more detailed output reporting, such as the
      history for the trajectory returned by MIPS. The old functions,
      mp_qp() and mp_lp() are now simply wrappers around qps_matpower()
      and have been deprecated.
    - Added qps_bpmpd(), qps_mips() and qps_ot(), with interface that
      matches qps_matpower() to handle implementation for BPMPD_MEX,
      MIPS and Optimization Toolbox solvers, respectively.
    - Fixed a bug that could result in incorrect multipliers on
      variable bounds from the DC OPF with user-supplied linear
      constraints.

1/19/10
    - Renamed the pure-MATLAB interior point solver from PDIPM to
      MIPS (MATLAB Interior Point Solver).

1/18/10
    - Changed order of input args to pdipm(), added option for single
      input struct (like fmincon), more documentation, all constraints
      are now optional, returns exitflag = -1 for 'numerically failed',
      output includes 'message' field, lambda only includes relevant
      fields. Added tests for pdipm as standalone solver.

1/12/10
    - Added saving history of trajectory of obj, feascond, gradcond,
      compcond, costcond, etc. for pdipm solver.
      See results.raw.output.hist.


Changes since 3.2
-----------------

12/24/09
    - Released version 4.0b1.

12/18/09
    - Make OPF_ALG default to 540 then 560 (no 500 MINOPF) and
      OPF_ALG_DC default to 200 (no 100 BPMPD_MEX).

12/10/09
    - Fixed a bug, where calling opf() directly with individual
      input data matrices in version 2 format resulted in the matrices
      being inadvertently run through a version 1 to version 2 format
      conversion, stripping out generator capability curves, ramp
      limits and branch angle difference limits before setting up and
      running the OPF. The fix for this subtle bug involved changing
      loadcase to not assume that an input struct without a 'version'
      field is in version 1 format. It now checks the size of the gen
      matrix to make the determination.

12/8/09
    - Misc cleanup based on mlint suggestions, including:
        - Replaced | with || and & with && where appropriate.
        - Removed unnecessary sprintf (and fprintf!?) calls from args
          to error().
        - Replaced j (=sqrt(-1)) with 1j for speed and robustness.
        - Replaced unecessary brackets [] with parentheses.
        - Made sure all calls to exist() have 2 args.
        - more

12/4/09
    - Fixed bug in savecase for cases where A or N matrix is a single
      row.

11/4/09
    - Removed unnecessary 'return' statement at end of all M-files. If
      anything it should be an 'end' statement, but even that is
      optional, so we just let functions get terminated by the
      end-of-file or another function declaration.

11/3/09
    - Removed genform.m, runcomp.m and t/t_opf.m.
    - Renamed compare.m to compare_case.m and updated it to work with
      unsolved cases, solved PF	cases and solved OPF cases.

10/9/09
    - Added ability to specify interface flow limits (based on
      DC model flows).

7/10/09
    - Removed 'sparse_qp' and 'sparse_lp' from have_fcn().
    - Major speed-up in @opf_model/linear_constraints.m for
      large problems (esp. DC OPF) and various other optimizations
      from profiling code.

7/7/09
    - Fixed bug in opf.m introduced by automatic conversion of
      single-block piecewise linear costs to linear polynomial costs.

5/27/09
    - Added total_load.m to provide convenient way to retreive the total
      load for the entire system, a specific zone or bus with options to
      include just fixed load, just dispatchable load, or both.

5/19/09
    - The results struct returned by power flow or optimal power flow
      is now a strict superset of a MATPOWER case struct.
    - Extended ext2int.m and int2ext.m to handle converting entire case
      struct in a single call, storing the re-indexing info in the
      struct, using it to reorder other data structures/fields,
      execute callbacks to convert additional user data.
    - Split userfcn callbacks into multiple stages. Currently there are
      five: ext2int, formulation, int2ext, printpf, savecase.

4/14/09
    - Deprecated use of 'areas' data matrix. Removed it everywhere
      possible without breaking backward compatibility with version 1
      case files, which required it.
    - INCOMPATIBLE CHANGE: Calling loadcase() with 5 output arguments
      is now interpreted as ...
          [baseMVA, bus, gen, branch, gencost] = loadcase(casefile)
      ... instead of ...
          [baseMVA, bus, gen, branch, info] = loadcase(casefile)

3/25/09
    - Added add_userfcn.m as to make it easy to add a new
      userfcn to a case struct, whether or not it already
      has any. Modified the fixed reserve example to use this.

3/24/09
    - Added step-controlled PDIPM variant (OPF_ALG = 565) of
      AC OPF solver.

3/19/09
    - Added pdipm_qp() as a new QP/LP solver based on the
      pure MATLAB PDIPM solver used for AC OPFs.
    - Added option 'OPF_ALG_DC' and refactored some code to allow
      the user to select the desired solver for DC OPF.
    - Added code to opf.m to automatically convert single-block
      piecewise linear costs to linear polynomial costs to reduce
      the number of variables and constraints in the problem.

3/17/09
    - Numerous code optimizations based on profiling code, e.g.
      changed all calls to spdiags() to equivalent call to sparse().

3/13/09
    - Added a pure MATLAB implementation of the PDIPM (primal-dual
      interior point method) solver for the AC OPF. Now the default
      solver (OPF_ALG = 560) if there are no optional MEX solvers
      installed.
    - Modified fmincopf, copf, lpopf and dcopf to allow branch
      RATE_A = 0 or RATE_A > 1e10 to mean the branch is unconstrained
      (not included at all in inequality constraints). TSPOPF solvers
      already did this. Included in tests.

3/11/09
    - Allow userfcn to be an array, with elements processed in order.

1/14/09
    - New version of case39.m with some additional versions, created
      from documented sources.

7/3/08
    - Added a top level program, runopf_w_res(), to solve an OPF with
      fixed reserve requirements. This is a good example of how to use
      the new userfcn mechanism to add vars, costs, constraints to an
      OPF (see also toggle_reserves.m and t_case30_userfcns.m).
    - Added option to return solution as a results struct to runpf,
      runopf, runuopf, rundcpf, rundcopf, runduopf.
    - Updated uopf.m so input/output args match opf.m.
    - Added option ENFORCE_Q_LIMS = 2 for runpf to allow one-at-a-time
      conversion of buses from PV to PQ for generator reactive power
      limit violations.
    - Fixed a (new) bug which caused the DC OPF solver to crash on
      problems with only polynomial costs.
    - Added userdata to opf_model object.

6/10/08
    - Added new way to specify user vars, constraints, costs via
      userfcn for OPF.
    - Added option to return OPF results in a struct.
    - Added defaults for user cost params in fparm and H, making them
      optional even when N and Cw are given.

5/22/08
    - Major refactorization of OPF implementation with shared code
      for a generalized formulation that includes the DC opf as
      well as the legacy solvers based on constr and LPconstr.
    - Deprecated OPF_ALG values 100, 120, 140, 160, 200, 220, 240,
      and 260 in favor of the new generalized formulation
      equivalents 300, 320, 340 and 360.
    - Removed options OPF_ALG_POLY, OPF_ALG_PWL and
      OPF_POLY2PWL_PTS.

5/2/08
    - Move OPF input argument processing into opf_args.m, now
      shared by opf.m, dcopf.m, fmincopf.m, mopf.m and tspopf.m.
    - Rewrote the DC OPF to include generalized user constraints,
      costs and extra vars (like AC formulation). Note, that if
      A or N have enough columns for the AC formulation, opf.m
      assumes they are for the AC OPF and strips out the extra
      columns before passing to dcopf.m.
    - Added the ability to read and save generalized OPF user
      constraints, costs and var limits in case struct.
    - Modified savecase.m to include saving of MU_ANGMIN, MU_ANGMAX
      columns of branch matrix.

3/13/08
    - Added a function makeLODF.m to compute line outage distribution
      factors.
    - Added a function scale_load.m to scale load by zones.

3/7/08
    - Updated fmincopf and mpoption to work with version 4 of
      Optimization Toolbox. Added option FMC_ALG for select between
      fmincon's active set method and variations of the new
      interior-point algorithm.
    - Added functions to compute second derivatives of constraints
      and cost (explicit Hessian evaluation) for use with
      interior-point solvers, etc.
    - INCOMPATIBLE CHANGE: dAbr_dV now gives partial derivatives
      of the *squared* magnitudes of flows w.r.t. V, as opposed
      to the magnitudes.
    - Modified the implementation of all flow constraints for fmincon
      (and constr) to use squared flow limits instead of absolute
      value to correctly avoid div-by-zero errors in computing
      gradients, and to prepare for implementing Hessian code.
      Shadow prices still correspond to absolute value limits.
    - Fixed bug in fmincon (and constr and LP) based OPF which
      allowed an active power flow limit to be violated when using
      OPF_FLOW_LIM = 1 (missing absolute value).

3/3/08
    - INCOMPATIBLE CHANGE: Changed input argument order for uopf
      and added general linear constraints and generalized costs.

1/10/08
    - Significant speed improvements in makeYbus.m and makeBdc.m.


Changes since 3.1b2
-------------------

9/21/07
    - Released version 3.2.

9/17/07
    - Added option to cdf2matp.m to specify output case file version.

9/7/07
    - Fixed bug in pfsoln.m which caused incorrect value for Qg when
      Qmin == Qmax for all generators at a bus in power flow solution.
    - Added 5 larger scale (> 2000 bus) cases for Polish system.
      Thanks to Roman Korab <roman.korab@polsl.pl>.
    - Modified default OPF algorithm selection to use PDIPMOPF
      if available and MINOPF is not. Order of precedence is now
      500, 540, 520, 100/200.

7/6/07
    - Added ability in opf.m and fmincopf.m to specify initial value
      and bounds on user variables via new input arguments z0, zl, zh.

6/22/07
    - INCOMPATIBLE CHANGE: Name of option 24 in mpoption change from
      OPF_P_LINE_LIM to OPF_FLOW_LIM.
    - Added option to use current magnitude instead of apparent power
      for line flow limits. Set OPF_FLOW_LIM to 2.

6/21/07
    - INCOMPATIBLE CHANGE: Changed the sign convention used for
      phase shifters to be consistent with PTI, PowerWorld, PSAT, etc.
      E.g. A phase shift of 10 deg now means the voltage at the "to"
      end is delayed by 10 degrees.

6/15/07
    - Added t_auction_pdipm.m and renamed t_auction.m to
      t_auction_minopf.m.

6/8/07
    - Updated have_fcn.m to check for appropriate minimum versions of
      MATLAB, for TSPOPF.

6/7/07
    - Modified printpf.m to correctly detect binding line limits when
      a limit of 0 is taken to mean unconstrained.
    - Fixed bugs in handling of multipliers for general PQ capability
      curves in fmincopf.m (also in mopf.m and tspopf.m).
    - Refactored t_opf.m into separate files for each solver.
    - Modified opf.m, mpoption.m, mpver.m, have_fcn.m to include
      support for TSPOPF, a new optional package of OPF solvers.

9/29/06
    - Added check to runpf.m for case where all gens hit Q limits when
      ENFORCE_Q_LIMS is enabled.


Changes since 3.1b1
-------------------

9/15/06
    - Released version 3.1b2.

9/12/06
    - Added makePDFT.m which builds the DC PTDF matrix for a specified
      slack distribution.

8/16/06
    - Added optional outputs xr, pimul to fmincopf and opf.m to make them
      fully interchangeable with mopf.m.

8/15/06
    - Added branch angle difference constraints to general OPF formulation
      in fmincopf.m (and mopf.m). These limits are specified by non-zero
      values in the ANGMIN and/or ANGMAX columns of the branch matrix.
      If limits are provided in the data, they are enforced by default.
      This can be overridden by setting the 'OPF_IGNORE_ANG_LIM' option
      to 1 using mpoption.
    - Fixed (invisible) bug with multipliers of lower bounded linear
      constraints in fmincopf.m.


Changes since 3.0.0
-------------------

8/1/06
    - Released version 3.1b1.

4/28/06
    - Fixed mpver.m so it will properly handle case where the Optimization
      Toolbox is not installed.

3/15/06
    - INCOMPATIBLE CHANGE: Updated opf.m, fmincopf.m, costfmin.m, consfmin.m to
      be able to be compatible with latest MINOPF. User supplied A matrix for
      general linear constraints no longer includes columns for y variables
      (helper vars for piecewise linear gen costs), and now requires columns
      for all x (OPF) variables. Added generalized cost model and generator PQ
      capability curves.
    - Modified savecase.m to always save MAT files with -V6 under newer MATLAB
      versions.
    - Added a number of tests to t_opf.m for MINOPF and fmincopf for generalized
      costs and additional linear constraints. Added test for fmincopf for
      generator PQ capability curves.

3/10/06
    - Added baseKV data to case118.m from PSAP file 
      <http://www.ee.washington.edu/research/pstca/pf118/ieee118psp.txt>.

3/8/06
   - Renamed col 5 of gencost from N to NCOST everywhere.

10/14/05
    - Updated version 2 case file format to modify generator PQ capability
      curve specifications.
    - Added hasPQcap.m and test for gen PQ capability curve in OPF.

8/22/05
    - Added OPF_IGNORE_ANG_LIM option to mpoption.m.

8/5/05
    - Modified identification of binding constraints in printpf.m. A
      constraint is now considered to be binding if the tolerance is less
      than or equal to OPF_VIOLATION tolerance -OR- if the corresponding
      Kuhn-Tucker multiplier is non-zero. This allows binding generator
      capability curves to be reported via multipliers on Pg and Qg limits.

7/8/05
    - Updated loadcase.m, savecase.m, idx_bus.m, idx_gen.m, caseformat.m
      and tests for version 2 case file format, which includes piece-wise
      linear generator capability curves, generator ramp rates and branch
      angle difference limits.
    

Changes since 3.0b4
-------------------

2/14/05
    - Released version 3.0.0.

2/3/05
    - In mp_lp.m and mp_qp.m, on Windows it now makes sure BPMPD_MEX is not
      called in verbose mode which causes a MATLAB crash.


Changes since 3.0b3
-------------------

1/28/05
    - Released version 3.0b4.

1/27/05
    - Added case6ww.m and case4gs.m.
    - Minor modifications to printpf.m to handle larger bus numbers.

1/26/05
    - Minor changes to uopf.m to make sure it plays nicely with dispatchable
      loads.

1/25/05
    - Major updates to user manual.

1/24/05
    - Switched to using the new isload() to check for dispatchable load.
    - For dispatchable loads, switched from using PG and QG to PMIN and either
      QMIN (for inductive loads) or QMAX (for capacitive loads) to define the
      constant power factor constraint. This prevents the power factor
      information from being lost when it is dispatched to zero. If the initial
      values of PG and QG are not consistent with the ratio defined by PMIN
      and the appropriate Q limit it gives an error. This is to prevent a user
      from unknowingly using a case file which would have defined a different
      power factor constraint under previous versions of MATPOWER.
      If both QMIN and QMAX are zero, it no longer includes the redundant
      unity power factor constraint.

1/20/05
    - Updated printpf.m to display dispatchable loads and generators
      separately. Reorganized the area summary section and corrected the net
      exports value (subtracted half of tie-line loss) to make the numbers
      add up correctly.

1/18/05
    - Added to runpf.m the ability to enforce generator reactive power limits
      by allowing the voltage to deviate from the set-point. This option is
      controlled by the new ENFORCE_Q_LIMS option, which is off by default.
          (Thanks to Mu Lin of Lincoln University, New Zealand
           whose contributions inspired this feature).
    - Modified pfsoln.m to divide reactive power dispatch between multiple
      generators at a bus in proportion to each gen's reactive power range,
      as opposed to equally. This means that all generators at a bus will
      reach their upper (or lower) limits simultaneously.
    - Added generator status column to generator section of printpf.m output.
      Fixed bugs where non-zero output of decommitted generators was displayed
      and included in generation totals in generator and bus sections.

1/14/05
    - Moved some setting of MNS_* default options from opf.m to mopf.m.
    - Eliminated unused output args in dcopf.m.
    - Modified printpf.m to zero out reactive generator output for DC cases
      and to use OPF_VIOLATION tolerance to detect binding constraints, as
      opposed to non-zero Kuhn-Tucker multipliers.

1/12/05
    - Modified bpmpd portion of mp_qp.m and mp_lp.m to use default value for
      TFEAS2 and eliminate variable limits which appear to be artificial
      large values used to indicate free variables.

1/4/05
    - Fixed potential bug in dimensions of Yf and Yt created in makeYbus.m.

12/17/04
    - Added feasibility check to mp_lp.m and mp_qp.m to work around a
      recently discovered bug in BPMPD_MEX 2.21 where it sometimes returns an
      incorrect (infeasible) solution for a DC OPF problem. This bug has yet
      to be encountered in any other context.

12/13/04
    - Added mpver.m to print version information.

9/23/04
    - Fixed bugs in cdf2matp.m which prevented it from working at all
      when not specifying both input parameters and caused it to
      sometimes not add the warnings at the end of the file.
    - Fixed typo in name of lower bound input argument in opf.m. Only
      affected those calling opf directly with extra linear constraints.


Changes since 3.0b2
-------------------

9/20/04
    - Released version 3.0b3.
    - Generated clean versions of all included case files using latest
      cdf2matp and savecase. Added documentation for source of data
      for case files.
    - More enhancements to cdf2matp.m. Adds comments at beginning, appends
      conversion warnings as comments at end of file. Uses savecase.m to
      save the data.
    - Updated savecase.m to use %g instead of %f many places, correctly
      handle multi-line comments, include headers for extra columns for
      solved cases. Optionally returns filename with extension.

9/17/04
    - Fixed bug in grad_std.m, introduced in 3.0b2, which prevented constr
      and LP-based OPF solvers from working for polynomial cost functions.

9/15/04
    - In cdf2matp.m, added input args, updated docs, switched to named
      indexing of data matrices, new method for creating gen costs.
    - Documentation fixes and additions from Pan Wei.


Changes since 3.0b1
-------------------

9/7/04
    - Released version 3.0b2.
    - Added OPF_P_LINE_LIM option to mpoptions to use active power
      instead of apparent power for line limits (thanks to Pan Wei
      for the suggestion and some code).

9/1/04
    - Fixed bug in savecase.m introduced when making areas and gencost
      optional.
    - Updated opf_slvr.m with options for MINOS and fmincon.
    - Removed option 15 OPF_NEQ from docs (not a user option). Removed option
      52 VAR_LOAD_PF (unused, always behaves as if this option were 1).
      Changed semantics and default value for option 51 SPARSE_QP. By default
      (value = 1) it will use sparse matrices if a sparse QP/LP solver is
      available and full matrices otherwise. Setting the value to 0
      will force it to use full matrices even with a sparse-capable solver.
    - Cleaned up checking for optional functionality, and fixed a bug
      that would miss MEX files if there was an identically named directory
      by adding have_fcn.m.
      

Changes since 2.0
-----------------

8/25/04
    - Released version 3.0b1.

8/24/04
    - Made mpoption() throw an error if passed an invalid option name.

8/23/04
    - Added an fmincon based OPF solver for the generalized formulation
      previously used by mopf (Carlos).
    - Restructured opf.m so all OPF solvers have a similar API based
      on the one from mopf.m (Carlos).
    - Added some quick tests for runpf and runopf for each algorithm.

8/13/04
    - Renamed 'area' variable to 'areas' to avoid masking the built-in
      function of the same name.
    - Made OPF data matrices 'areas' and 'gencost' optional for running
      simple power flow.

7/15/04
    - The loadcase function (and therefore all of the run* functions
      now optionally accept a struct with the data matrices as fields
      in place of the case file name.
    - Added t subdirectory with various tests and testing tools.

7/8/04
    - Updated mp_lp.m and mp_qp.m to try linprog() and quadprog()
      after trying bp, since lp() and qp() are no longer included
      in the Optimization Toolbox as of version 3.

7/7/04
    - Removed case.m, added caseformat.m, made case9.m the default
      case and fixed function names in other case files to avoid
      use of reserved word 'case'.
    - Fixed bugs in runcomp.m.

6/23/04
    - Fixed bug in newtonpf.m which caused algorithm to diverge when
      the Newton step resulted in a negative voltage magnitude.

4/17/03
    - Changed uopf.m to use a dynamic programming approach. More
      computationally expensive, but should find significanly better
      results when there are many gens to shut down.
    - Added mp_lp.m and mp_qp.m, equivalents to lp.m and qp.m,
      respectively that call bpmpd if available. Modified LPrelax.m,
      LPsetup.m and dcopf.m to call these new functions.

4/14/03
    - Fixed a bug in pfsoln.m which for cases with a single generator.

10/23/02
    - Fixed bus numbering bug in System Summary section of printpf.m.

6/20/00
    - Fixed a bug in printpf.m in the generator section, where
      the generator was assumed to be off if it's real power
      output was zero, even if the reactive output was non-zero.
    - Modified printpf.m to print out lambdas in generation section
      for generators that are shut down.

6/8/00
    - Modified cdf2matp.m so that Pd also includes any generation at
      buses specified as PQ buses. Also modified identification of
      generator buses to include only PV or reference buses. (Thanks
      to Venkat)
    - Modified cdf2matp.m so that it always treats the input values
      for Gs and Bs as per unit values and converts them to actual
      values expected by MATPOWER (Thanks to D. Devaraj)

version 2.5b3
11/9/99

9/22/99
    - Modified grad_*.m to return sparse matrices, unless using
      constr.m or an LP/QP solver that doesn't handle sparse
      matrices. Cleaned up sparse<->full conversions in LPconstr.m,
      LPrelax.m, and LPsetup.m.

9/21/99
    - Undid a "bug fix" from 3/6/98 in makeYbus.m which zeros out
      charging capacitance for transformers. Apparently some
      transformer models actually have a non-zero charging parameter
      when using the model used by MATPOWER (ideal transformer in
      series with a PI model).
    - Added loadcase.m which loads a MATPOWER case from an M-file
      or from a MAT-file. Changed all of the run*.m files to use this
      as the default way to load case files.
    - Renamed print2mp.m to savecase.m and added the ability to
      save a case as a MAT-file as well as an M-file.

9/15/99
    - Fixed opf.m so that it correctly uses the termination
      tolerances in the MATPOWER options vector for constr.m.
    - In previous versions, Pmin/Pmax constraints are relaxed by
      10 * OPF_VIOLATION in opf.m to avoid falsely reporting a
      binding Pmin/Pmax constraint in a case where a piece-wise linear
      cost function has a corner point exactly at the limit. This
      code was moved out of opf.m (and the standard MATPOWER
      distribution) to smartmkt.m and the value was changed to
      100 * OPF_VIOLATION.
    - Modified opf.m so the MINOS-based solver uses OPF_VIOLATION
      to set the value of MNS_FEASTOL and MNS_ROWTOL if they are
      set to zero.

9/9/99
    - Included MINOS-based OPF with all of its options as
      algorithm 500. (involved including 'area' in calls to opf.m
      and uopf.m)
    - Removed some unused lines from fun_ccv.m and grad_ccv.m.

8/5/99
    - Fixed a bug in the pfsoln.m in the distribution of Q among
      generators at the same bus. Initially attempted to distribute
      Q to generators proportional to each generators' Q "capacity".
      To do this correctly requires special cases for generators
      with QMIN equal to QMAX. For the sake of simplicity, we now
      distribute Q equally among all generators at the bus.
      Note: As before, the simple power flow does NO feasibility
      checking.

7/19/99
    - Modified runuopf.m and uopf.m to handle DC opf. Added the
      function runduopf.m which calls runuopf.m with the PF_DC flag
      set to 1.
    - Fixed size of 2nd order (all zero) coefficient of objective
      for piecewise linear cost case in dcopf.m.

7/16/99
    - Added the flag QP_SPARSE to mpoption.m to indicate whether the
      QP solver being used can accept sparse matrices. Also modified
      dcopf.m to use this flag.
    - Fixed handling of VERBOSE option in dcopf.m
    - Added the flag PF_DC to mpoption.m to indicate whether the
      power flow formulation to be used for power flow and optimal
      power flow is a DC approximation or full AC representation.
      Merged rundcpf.m with runpf.m and rundcopf.m with runopf.m
      so that the appropriate solver will be used based on the
      value of the PF_DC flag in the options. The functions rundcpf.m
      and rundcopf.m were modified to simply call runpf.m and
      runopf.m, respectively, with the PF_DC flag set to 1.

7/15/99
    - Changed the sign of the phase shifters in printpf.m to be
      consistent with the bug fix to makeYbus.m made on 3/6/98.

7/14/99
    - Included four new m-files (makeBdc.m, dcopf.m, rundcpf.m,
      and rundcopf.m) which implement a DC power flow and DC
      optimal power flow algorithms.

7/13/99
    - Cleaned up variable names in makeYbus to avoid confusion.

6/10/99
    - Changed UOFP to UOPF in print statements uopf.m.

6/3/99
    - Modified print2mp.m overwrite instead of append to an
      existing file.
    - Fixed bug in cdf2matp.m to make it always correctly write
      a text file output.

version 2.5b2
6/2/99
    - Modified print2mp.m to include line flows and Lagrange
      and Kuhn-Tucker multipliers in output if available.

4/29/99
    - Included a Gauss-Seidel power flow solver gausspf.m, and
      made corresponding changes to runpf.m and mpoption.m.
      Code contributed by Alberto Borghetti.

4/28/99
    - Modified newtonpf.m to handle cases with no PQ buses or no
      PV buses under newer versions of MATLAB.

2/25/99
    - Fixed a bug in uopf.m which occurs when two (or more)
      generators have positive decommitment indices but shutting
      them down one at a time always results in increased system
      cost. In this scenario, it would go into an infinite loop
      of attempting to shut them down one by one.

2/24/99
    - Modified uopf.m to be able to handle the case where the
      sum of the Pmin's is greater than the load. It shuts down
      generators in order of decreasing average cost at Pmin
      (breaking ties randomly) until this infeasibility is gone.

2/16/99
    - Fixed bug in pfsoln.m which caused crashes in MATLAB 5
      for systems with no capacitors.
    - Added print2mp.m, which can print out a MATPOWER case file
      from the data matrices.
    - Added to run*pf.m ability to save solved case.

2/10/99
    - Modified ext2int.m to allow for area matrix to be empty.

12/3/98
    - Changed pfsoln.m so that there is only one slack generator.
      Instead of dividing the P between multiple gens at the
      slack bus in proportion to capacity (this caused problems
      for the LPconstr versions of the OPF), it now treats the
      first generator at the slack bus as the only slack generator,
      leaving the dispatch of the other gens at the bus unchanged.
    - Added generator number to generation constraint printout and
      branch number to branch data and branch flow limit printouts.

12/2/98
    - Changed printpf.m to print elapsed time and objective fcn
      value even when OUT_SYS_SUM is turned off.
    - Added code to LPconstr.m to explicitly zero out lambdas for
      non-binding constraints.

12/1/98
    - Made modifications to ...
        bustypes.m
        fun_ccv.m
        fun_std.m
        grad_ccv.m
        grad_std.m
        LPeqslvr.m
        makeSbus.m
        opf.m
        opfsoln.m
        pfsoln.m
        printpf.m    
        runpf.m
      ... to allow for multiple generators at each bus. For simple
      power flow, the Q dispatch is divided between multiple gens
      at a bus in proportion to each gen's Q capacity. Likewise
      with P for multiple gens at the slack bus.

10/29/98
    - Fixed bug in uopf.m which caused it to crash when attempting
      to restart a generator after more than 2 had been shut down.

10/19/98
    - Generalized definition of GEN_STATUS column of gen matrix
      to allow for distinctions in the status of out-of-service
      generators. The default values of 0 => out-of-service and
      1 => in-service still work, but the logic has been changed
      so that GEN_STATUS > 0 is now in-service and
      GEN_STATUS <= 0 is now out-of-service, as opposed to
      GEN_STATUS ~= 0 and GEN_STATUS == 0, respectively, which
      was used previously. This allows for a GEN_STATUS of -1,
      for example, to indicate a generator which is off-line
      but could be brought on in case of an emergency.

9/2/98
    - Fixed bug in printpf.m which caused area exports to be
      off slightly.

9/1/98
    - Fixed bug in printpf.m. Total intertie flow was double the
      correct value.

8/31/98
    - Fixed bug which included line flow limits for out-of-service
      lines in OPF.
    - Modified pfsoln.m, opfsoln.m, printpf.m to zero out flow on
      lines which are out-of-service (found by Ramazan Caglar).

7/28/98
    - Changed VAR and MVAR to VAr and MVAr everywhere in output.

3/13/98
    - Decreased the default value of LPC_TOL_X option to increase
      solution quality.
    - Modified fix of 2/10/98 to use a value based on the value of
      the OPF_VIOLATION option.

3/6/98
    - Fixed 2 bugs in makeYbus.m. Phase shifters now shift the phase the
      right direction, the line charging susceptance parameter is now
      correctly ignored for transformer and phase shifters.

3/3/98
    - Fixed a bug fun_std.m which caused it to always compute 2nd order
      derivatives. Now it only computes them when requested.

2/10/98
    - In previous versions, Pmin/Pmax constraints are relaxed by 1.0e-6
      in opf.m to avoid falsely reporting a binding Pmin/Pmax constraint
      in a case where a piece-wise linear cost function has a corner
      point exactly at the limit. Changed the amount of relaxation to
      1.0e-4 since the problem still occurred at times.

1/29/98
    - Changed the value of LPC_MAX_IT from 1000 to 400 to allow for
      earlier detection of infeasible OPF.

Changes since 1.0.1
-------------------

12/24/97
    - Released version 2.0.

12/19/97
    - Fixed ambiguity in case file data and comments regarding lines
      vs. transformers. Now a tap ratio of zero means that it's a line
      and a non-zero tap ratio means that it's a transformer.
    - Optimized formation of Ybus (and hence B matrices).

12/18/97
    - Implemented fast decoupled load flow.

12/17/97
    - Optimized formation of Jacobian matrix in newtonpf.m (significant
      improvement for large systems under MATLAB 5).
    
12/16/97
    - Fixed another bug in calculation of losses. Previous versions
      did not take into account off-nominal taps for transformers.
    - Fixed a bug in calculation of losses. Previous versions
      included line charging injection in reactive line losses.
    - Added ability to optionally return solution data from
      run*.m functions.
    - Added ability to optionally print results to a file.
    - Added system and area summaries to printpf and modified to
      handle the new printing options.

12/12/97
    - Consolidated printing into printpf.m, eliminated printopf.m.
    - Removed QCCV method (standard formulation solves same problem,
      but more efficiently).
    - Removed OPF algorithms which use fixed generator voltages
      (this can still be done by changing voltage limits in the
      case file), renumbered OPF algorithms, removed CCV.m and
      varVg.m.

12/11/97
    - Added 2 more levels of control of verbose output.
    - Put all MATPOWER options into an options vector defined in
      mpoption.m.

12/10/97
    - Incorporated new LP-based OPF routines and updated alg codes.
    - Fixed a bug in the documentation in the case files regarding
      the 4th column of gencost. For piece-wise linear cost functions
      this value is the number of data points, not the number of
      parameters (x and y for each point).
    - Removed some m-files that are not used (usesOT.m, usesLP.m).
    - Renamed some m-files (OTfungra.m to fg_names.m, OTSfun.m to
      fun_std.m, OTgra.m to grad_std.m, OTCCVfun.m to fun_ccv.m,
      OTCCVgra.m to grad_ccv.m).

12/8/97
    - Rewrote uopf.m to use a smarter decommitment strategy (see the
      docs for the details of the new method). Removed ref, pv, pq
      from the list of parameters passed in, since they were not used.

11/19/97
    - Fixed a bug in previous versions of uopf.m which returned
      incorrect values for Pmin.

10/28/97
    - Increased maximum number of iterations for constr-based OPF.

10/24/97
    - Fixed a bug in previous versions which may result in incorrectly
      reporting Pmin or Pmax limits to be binding, possibly with large
      multipliers, if the piece-wise linear cost function has a corner
      point exactly at Pmin or Pmax.

10/22/97
    - Added to OTSgra.m (renamed to grad_std.m in 2.0) the ability
      to return the second derivatives of the objective function.

9/24/97
    - Fixed a bug in previous versions of runuopf.m which prevented it
      from printing out the raw data needed for our Perl DB interface.

9/23/97
    - Fixed a bug in 1.1b1 in OTCCVgra.m (renamed to grad_ccv.m in 2.0)
      which caused printing of warning message "Concatenation involves
      an incommensurate empty array" under MATLAB 5.

9/22/97
    - Fixed a bug in 1.1b1 which prevented runuopf.m from running at all.
      Wrong number of parameters to call opf.m.

9/20/97
    - Released version 1.1b1.

9/19/97
    - Modified the formulation of the OT-based OPF. The objective
      function may now include costs for reactive power as well as
      active power. In previous versions the reactive power variables
      and reactive power balance equations for generator buses were
      not included explicitly in the optimization as variables and
      equality constraints. Generator reactive powers were computed
      directly. Now they are included explicitly in the optimization.
      Costs for Qg are specified in extra rows int gencost.


Changes since 1.0
-----------------

9/20/97
    - Released version 1.0.1.

9/19/97
    - Fixed a bug in 1.0 OTSgra.m and OTCCVgra.m (renamed to
      grad_std and grad_ccv.m, respectively, in 2.0).m which used
      incorrect coefficients to compute cost if specified as
      polynomials of different degrees.

9/18/97
    - Fixed a bug in 1.0 in OTopf.m which caused the last equality
      constraint (Q mismatch for last pq bus) to be treated as an
      inequality constraint. It appears that this constraint was
      normally binding (unless Qd was negative) in which case the
      solution was still correct.
    - Fixed a bug in 1.0 in runpf.m, initial voltage for generators
      which were shut down were taken from gen(:, VG) rather
      than bus(:, VM).
    - Fixed a bug in 1.0 in varVg.m which caused Kuhn-Tucker
      multipliers to print out in the wrong place for LP-based OPF.


Changes since 6/25/97 Version
-----------------------------

9/17/97
    - Released version 1.0 (first widely publicized release).
    - added placeholders for LP-solvers that we can't re-distribute
    - updated documentation

9/12/97
    - added ability to do pretty & ugly printing at the same time
      also documented that ugly printing is for talking to our
      our Perl database interface code
    - included Deqiang (David) Gan's LP IEEE -> matpower data
      conversion code
    - included Deqiang (David) Gan's LP based opf code
    - fixed LAM_Q bug, now computes correctly for generator buses
    - fixed some bugs in totcost.m

9/9/97
    - removed PRICE from idx_gen

9/4/97
    - added code to convert from (possibly non-consecutive) external
      bus numbering to consecutive internal bus numbering before
      solving, and back to external before printing results
    - replaced test*pf with run*pf which are now functions
      taking the casefile name as a parameter (among other params)
    - made changes necessary to handle new format of case file
      (generator costs moved to gencost variable)


Changes since I started keeping track
-------------------------------------

6/25/97
    - made first public release (not widely publicized)
    - documentation updates
    - changed names of m-files to fit DOS 8.3 limitation
        buildsbus.m     =>  makeSbus.m
        buildybus.m     =>  makeYbus.m
        idx_branch.m    =>  idx_brch.m
        dSbranch_dV.m   =>  dSbr_dV.m
        dAbranch_dV.m   =>  dAbr_dV.m
        ucopfsoln.m     =>  uopfsoln.m
        testucopf.m     =>  testuopf.m
        ucopf.m         =>  uopf.m  (for naming consistency)
    - changed copyright notice

6/18/97
    - modified ucopf.m to allow a generator to be turned back on if
      shutting it off results in an infeasible (or at least
      non-convergent) OPF, also changed the order of shutting down
      generators which are dispatched at zero, now chooses one with
      largest mu_Pmin     

6/12/97
    - fixed bug in printpf.m so it doesn't print PG & QG for gens that
      have been shut down
    - fixed bug in pfsoln.m to correctly compute the reference bus power
      injection when generators have been shut down

6/10/97
    - fixed Vg initialization bug in testpf.m (not just testopf, etc)

6/9/97
    - fixed bug in PLCCV versions which set the initial values of the
      cost variables wrong (used p.u. Pg instead of actual)
    - made opfsoln.m copy generator voltages back to gen(:, VG)
    - fixed bug in code which initializes generator voltages, it was
      always setting the angle to zero, now it uses the value from the
      case file

6/3/97
    - included opf variations which use cost variables constrained
      by a piece-wise linear cost function (PLCCV = piece-wise linearly
      constrained cost variables)

6/2/97
    - included opf variations which use cost variables constrained
      by a quadratic cost function (QCCV = quadratically constrained
      cost variables)
    - included opf variation which allows generator voltage
      magnitudes to vary
    - fixed line in test*pf.m scripts which initializes V0 (I'd missed
      the sqrt(-1) before

4/16/97
    - changed line 59 of ucopf.m from "return" to "break" to ensure
      return values are correct

4/14/97
    - added some print statements to ucopf.m

4/12/97
    - reduced max iterations to 100 for constr in opf.m

4/8/97
    - modified opf.m, ucopf.m, testopf.m, testucopf.m to include
      "success", a variable which indicates whether opf was solved
      successfully or not

4/7/97
    - fixed bug in ucopf.m, assumed all generators are initially
      available<|MERGE_RESOLUTION|>--- conflicted
+++ resolved
@@ -31,8 +31,6 @@
 Changes since 5.1
 -----------------
 
-<<<<<<< HEAD
-=======
 6/1/16
     - Released 6.0b1.
 
@@ -117,20 +115,16 @@
     - Added apply_changes() and idx_ct() to implement general method for
       applying modifications to an existing MATPOWER case.
 
->>>>>>> 0108dc1d
 11/5/15
     - Use voltage dependent loads in both base and target injections
       to define continuation power flow transfer. Should fix issue with
       calculation of final loads.
 
-<<<<<<< HEAD
-=======
 11/4/15
     - Fixed a bug in psse_convert_xfmr() where conversion of data for
       transformers with CZ=3 was done incorrectly. Thanks to Jose Marin
       and Yujia Zhu.
 
->>>>>>> 0108dc1d
 10/30/15
     - Fixed a bug in cpf_default_callback() introduced with the
       experimental updates regarding ZIP loads on 4/14/15.
