--- conflicted
+++ resolved
@@ -1,2257 +1,2255 @@
------------------------------
- Change history for MATPOWER
------------------------------
-
-Version:    6.0b1
-
-maintained by Ray Zimmerman <rz10@cornell.edu>
-
-MATPOWER
-Copyright (c) 1996-2016 by Power System Engineering Research Center (PSERC)
-See http://www.pserc.cornell.edu/matpower/ for more info.
-
-For change history for MOST, see most/docs/CHANGES.
-
-Changes since 6.0b1
------------------
-
-<<<<<<< HEAD
-9/27/16
-    - INCOMPATIBLE CHANGE: Changed name of 'cpf.error_tol' option to
-      'cpf.adapt_step_tol'.
-=======
-10/4/16
-    - Improve backward compatibility of mpoption(), allow it to handle
-      old-style option vectors from earlier versions of MATPOWER, namely
-      3.2 and 4.0, and to accept on old style options vector with new-style
-      name/value pair option overrides.
->>>>>>> ad691dfb
-
-9/22/16
-    - Update tests for compatibility with Optimization Toolbox 7.5 (R2016b),
-      which removes 'active-set' algorithm for quadprog() and 'active-set'
-      and 'simplex' for linprog().
-    - Fix fatal error when using some SDP_PF functions when CPLEX is not
-      installed.
-
-9/19/16
-    - Fix dimension bug in makeBdc() when last bus is not connected (should
-      never happen if bus is properly marked as type NONE).
-
-8/15/16
-    - Fixed a harmless bug in @opt_model where variable, constraint and
-      cost sets indexed by a single variable would allocate a square
-      matrix of starting and ending indices, rather than a simple vector.
-      Thanks to Alberto Lamadrid for catching this.
-
-7/18/16
-    - Extract computation of tangent vector from cpf_predictor() into
-      cpf_tangent(), and call sequentially as needed.
-
-7/11/16
-    - Add step size to CPF callback args and results logging.
-    - Add option 'cpf.adapt_step_damping' to control oscillations in
-      adaptive step size control for continuation power flow.
-
-7/8/16
-    - Updated network reduction code to handle cases with radially connected
-      external buses.
-
-7/1/16
-    - Fix bug in cpf_default_callback() that sometimes resulted in plotting
-      voltage at different buses for different parts of the curve when the
-      bus was not explicitly specified with the 'cpf.plot.bus' option.
-
-6/23/16
-    - Bad bus numbers no longer cause a fatal error (after reporting the
-      bad bus numbers) in case_info().
-    - Updated versions of qcqp_opf() and qcqp_opf() in extras/misc, from
-      Cedric Josz.
-
-6/10/16
-    - Fix bug in savecase() where single quotes were not escaped properly
-      in bus names.
-    - Generator capability curve parameters that define a zero-reactive
-      power line no longer cause a fatal error.
-
-
-Changes since 5.1
------------------
-
-6/1/16
-    - Released 6.0b1.
-
-5/27/16
-    - INCOMPATIBLE CHANGE: Removed fairmax() from the public interface
-      by moving it inside uopf(), the only place it was used.
-
-5/25/16
-    - Add contributed code from Camille Hamon to extras/maxloadlim for
-      finding the loadability limits in power systems based on an optimal
-      power flow using dispatchable loads.
-
-5/24/16
-    - Fix bug in toggle_dclines() that resulted in fatal error when
-      used with OPF with reactive power costs. Thanks to Irina Boiarchuk.
-    - Add option to call total_load() with full case struct, instead
-      of separate bus and gen matrices.
-
-5/18/16
-    - Add plot_mpc(), contributed by Paul Cuffe, to extras/misc. Plots
-      an electrically meaningful drawing of a MATPOWER case.
-    - Add case145.m, IEEE 145 bus, 50 generator dynamic test case from
-      http://www.ee.washington.edu/research/pstca/dyn50/pg_tcadd50.htm.
-
-5/17/16
-    - Add 9 new case files, 8 cases ranging from 1888 to 6515 buses
-      representing the French system, and a 13,659-bus case representing
-      parts of the of the European high voltage transmission network,
-      stemming from the Pan European Grid Advanced Simulation and State
-      Estimation (PEGASE) project. Thanks again to Cedric Josz and
-      colleagues from the French Transmission System Operator.
-    - Add extras/misc/qcqp_opf.m, by Cedric Josz, et. al.
-
-5/3/16
-    - Fix fatal bug in update_mupq() affecting cases where QMIN is
-      greater than or equal to QC1MIN and QC2MIN (or QMAX is less than
-      or equal to QC1MAX and QC2MAX) for all generators.
-      Thanks Jose Miguel.
-
-3/29/16
-    - Add support for quadprog() under GNU Octave.
-
-3/3/16
-    - Copying a field containing a struct to a non-struct field with 
-      nested_struct_copy() now overwrites rather than causing a fatal
-      error.
-
-2/29/16
-    - Added option to call scale_load() with full case struct, with
-      'cost' field in opt to indicate when to include cost scaling.
-
-2/22/16
-    - Add major new feature: MATPOWER Optimal Scheduling Tool (MOST).
-      See docs/MOST-manual.pdf for details.
-
-2/18/16
-    - Updated code from 9/23/16 to turn off pesky CPLEX warnings to
-      included CPLEX 12.6.3.
-
-2/12/16
-    - Added Release History section to Appendix of manual.
-
-1/29/16
-    - Added option to call makePTDF(), makeB(), and makeBdc() with
-      mpc struct instead of individual baseMVA, bus, branch args.
-      Suggested by Alberto Lamadrid.
-
-1/26/16
-    - Introduced work-around and warning for crashes caused by strange
-      behavior from Matlab's ver() function when MATPOWER (or any other
-      3rd party toolbox with a Contents.m) is installed in a directory on
-      the Matlab path named 'matlab' or 'optim' (both case insensitive).
-
-1/15/16
-    - Added feval_w_path() function for evaluating functions located at
-      a specified path, outside of the Matlab path.
-
-1/14/16
-    - Added tests for loadcase() for m-file cases outside the Matlab path.
-
-1/6/16
-    - Added apply_changes() and idx_ct() to implement general method for
-      applying modifications to an existing MATPOWER case.
-
-11/5/15
-    - Use voltage dependent loads in both base and target injections
-      to define continuation power flow transfer. Should fix issue with
-      calculation of final loads.
-
-11/4/15
-    - Fixed a bug in psse_convert_xfmr() where conversion of data for
-      transformers with CZ=3 was done incorrectly. Thanks to Jose Marin
-      and Yujia Zhu.
-
-10/30/15
-    - Fixed a bug in cpf_default_callback() introduced with the
-      experimental updates regarding ZIP loads on 4/14/15.
-
-10/15/15
-    - Modified t_is() to handle matrix inputs of dimension greater
-      than two.
-    - Added t_test_fcns() to test t_ok() and t_is() and manually
-      check output of failed tests.
-    - Added tests to t_dcline() for an isolated generator bus connected
-      to the rest of the system via a DC line. This works for AC and DC
-      power flow and OPF, though you must set the isolated bus to
-      be of type REF.
-
-9/23/15
-    - Added code in cplex_options(), insolvablepfsos(),
-      insolvablepfsos_limitQ() and yalmip_options() to turn off
-      'MATLAB:lang:badlyScopedReturnValue' warning triggered by
-      CPLEX when using Matlab R2015b (8.6) and later.
-
-7/16/15
-    - Added mpopt2qpopt() to provide common interface for creating
-      options struct for mi/qps_matpower() from a MATPOWER options
-      struct.
-    - Changed default solver order for LP, QP, MILP, MIQP problems
-      to move Gurobi before CPLEX and BPMPD after OT and GLPK.
-
-7/9/15
-    - Modified have_fcn() to return 0 and warn for unrecognized
-      functionality, instead of producing fatal error.
-
-6/19/15
-    - Fixed a fatal bug in psse_convert_xfmr() affecting transformers
-      with CW and/or CZ equal to 1. Thanks to Matthias Resch.
-
-5/18/15
-    - Fixed a crash in have_fcn() caused by changes in OPTI Toolbox
-      v2.15 (or possibly v2.12).
-
-4/24/15
-    - Commented out isolated bus 10287 in case3375wp.m.
-
-4/16/15
-    - Added some caching to mpoption() and made minor changes to
-      nested_struct_copy() to greatly decrease the overhead added by
-      mpoption() when running many small problems.
-
-4/14/15
-    - Added experimental code to lay foundation for handling ZIP load
-      model in power flow (Newton, fast-decoupled only), continuation
-      power flow, and optimal power flow (MIPS, fmincon, Knitro, IPOPT
-      solvers only). Currently, ZIP loads can only be specified on a
-      system-wide basis using the experimental options
-      'exp.sys_wide_zip_loads.pw' and 'exp.sys_wide_zip_loads.qw'.
-      Tests in t/t_vdep_load().
-    - Added 'bus' and 'area' as possible values for 'load_zone' argument
-      to total_load(), which is now used to compute voltage dependent
-      load values.
-
-3/27/15
-    - Fixed issue where default value of 'feastol' option was not being
-      set correctly in mips() when called directly (or via qps_mips())
-      with 'feastol' = 0. By default, MATPOWER option 'mips.feastol' is
-      set to zero but is normally replaced in mipsopf_solver() or
-      dcopf_solver() with value of 'opf.violation' option before
-      calling mips(), thereby masking the problem.
-    - In miqps_glpk() variables of type 'B' (binary) are converted to
-      'I' (integer) with appropriate bounds, since some versions of
-      GLPK do not natively handle type 'B'.
-
-3/24/15
-    - Added code to DC OPF to return success = 0 for cases where the
-      matrix is singular (e.g. islanded system without slack).
-    - Fixed problem in have_fcn() where SeDuMi was turning off and
-      leaving off all warnings.
-
-
-Changes since 5.0
------------------
-
-3/20/15
-    - Released version 5.1.
-
-3/19/15
-    - Added support for using PARDISO as linear solver for computing
-      interior-point update steps in MIPS (v1.2), via new mplinsolver()
-      function and 'mips.linsolver' option.
-
-3/18/15
-    - Added four new case files, ranging from 89 up to 9421 buses,
-      representing parts of the European high voltage transmission
-      network, stemming from the Pan European Grid Advanced Simulation
-      and State Estimation (PEGASE) project. Thanks to Cedric Josz and
-      colleagues from the French Transmission System Operator.
-    - Added network reduction toolbox to extras/reduction directory
-      for creating smaller approximate network equivalents from a larger
-      original case file. Thanks to Yujia Zhu and Daniel Tylavsky.
-
-3/4/15
-    - Added variable type as an attribute to @opt_model, so you can
-      now specify variables as 'C', 'I', or 'B' (continuous, integer,
-      or binary) when adding variables with add_vars() and getv() can
-      optionally return a variable-type string suitable for passing
-      to miqps_matpower() and friends.
-
-2/26/15
-    - Minor speed improvements in various @opt_model functions from
-      bypassing calls to substruct().
-
-2/25/15
-    - Switch to more permissive 3-clause BSD license from GPL 3.0.
-
-2/24/15
-    - Added function mpoption_info_intlinprog(), tag 'intlinprog' to
-      have_fcn() and optional 'intlinprog' field to MATPOWER options.
-    - Added miqps_matpower(), a wrapper function for various solvers
-      of mixed-integer linear and quadratic programs. Functionality
-      implemented by miqps_cplex(), miqps_glpk(), miqps_gurobi(),
-      miqps_mosek() and miqps_ot(). Added corresponding
-      t/t_miqps_matpower() to test suite.
-
-2/18/15
-    - Changed generator and dispatchable load sections in printpf()
-      output to include off-line units, after all, it already has a
-      Status column.
-
-2/13/15
-    - Added explicit colors to plots in cpf_default_callback() so things
-      look right in newer Matlab versions (R2014b and later).
-
-2/6/15
-    - Modified nested_struct_copy() to eliminate cellfun() call that
-      was not supported in Matlab 7.0.x. Noted that runcpf() also
-      requires Matlab 7.1 or later due to a call to cellfun().
-      Included code to skip certain tests that require that cellfun()
-      functionality when running under Matlab 7.0.x.
-
-2/5/15
-    - Replaced regexp(... 'split') construct in mpoption() with
-      regexp(... 'tokens') since it was causing fatal errors on
-      Matlab versions < 7.3, which did not have that feature.
-    - Fixed fatal error in when using fast-decoupled power flow
-      on Matlab versions < 7.3, caused by use of newer
-      lu(... 'vector') construct.
-
-2/3/15
-    - Added check to have_fcn() for installation of ipopt_auxdata.m
-      when Ipopt >= 3.11.x is detected, to warn about incomplete
-      installation and avoid a fatal error.
-
-1/27/15
-    - Added online function reference, produced by m2html. Thanks to
-      Shrirang Abhyankar.
-
-1/26/15
-    - Fixed bug in hasPQcap() that resulted in ignoring generator
-      capability curves if Q1MAX < Q2MAX or Q1MIN > Q2MIN (i.e. when
-      the sloped portions cut off the left corners of the box
-      constraints, rather than the right corners).
-      Thanks to Irina Boiarchuk.
-
-1/23/15
-    - Added mosek_symbcon() to define symbolic constants for setting
-      MOSEK options. Updated MOSEK solver option values in help text
-      for mpoption() to correspond to MOSEK v7.
-
-1/22/15
-    - Added ability to toggle the availability of optional functionality
-      using have_fcn().
-
-1/21/15
-    - Fixed minor bug with poly2pwl(), affecting units with Pmax <= 0.
-    - Major update to have_fcn(), which now determines and caches
-      version numbers and release dates for optional packages, used
-      by mpver() and others.
-    - Fixed error in qps_mosek() in printout of selected optimizer
-      when using MOSEK 7.
-
-1/16/15
-    - Cleaned up and improved consistency of output in printpf() for
-      generation and dispatchable load constraints.
-    - Modified runcpf() to gracefully handle the case when the base
-      and target cases are identical (as opposed to getting lost in
-      an infinite loop).
-
-1/15/15
-    - Fixed bug in handling of interface flow limits, where multipliers
-      on binding interface flow limits were off by a factor of the p.u.
-      MVA base.
-    - Fixed sign error on multipliers on lower bound on constraints
-      in qps_clp() and qps_glpk(). Modified a test in t_qps_matpower()
-      to check for this.
-
-1/14/15
-    - Added support for LP/QP solver CLP (COIN_OR Linear Programming).
-      Use 'opf.dc.solver' option 'CLP' or qps_clp().
-    - Added note to README and home page about OPTI Toolbox by
-      Jonathan Currie being an easy way to install some good solvers
-      for Windows users.
-
-1/13/15
-    - Updated t_opf_dc_ot() to remove the skipping of the checking of
-      price results for the dual-simplex algorithm for all versions of
-      Matlab except R2014b, the first version that included the
-      dual-simplex algorthm. For some reason, in this version it did
-      not return any Lagrange multipliers!?!.
-    - Increment MATPOWER options version number to 5 (forgot to do it
-      previously for 3, 4, and 5) and included code to update older
-      options structs to current version.
-
-1/7/15
-    - Improved detection of GLPK version in mpver() and GLPK
-      availability in have_fcn(), now compatible with GLPK installed
-      by OPTI Toolbox (http://www.i2c2.aut.ac.nz/Wiki/OPTI/).
-
-12/22/14
-    - Fixed fatal bug in toggle_dcline() when pretty-printing results.
-      Thanks to Deep Kiran for reporting.
-
-12/18/14
-    - Fixed fatal bug in case_info() for islands with no generation.
-
-
-Changes since 5.0b1
--------------------
-
-12/17/14
-    - Released version 5.0.
-
-12/16/14
-    - Added unsupported functions check_feasibility.m, checklimits.m,
-      loss2bus.m,  make_opf_feasible.m, and makeBloss.m to extras/misc.
-    - Added section 9 "Miscellaneous MATPOWER Functions" to User's Manual.
-
-12/15/14
-    - Added option for case_info() to print to a file. Added case_info()
-      tests to t_island().
-
-12/12/14
-    - Added code in psse_read() to work around a bug in Matlab 7.3.
-    - Added private 'catchme' tag (for internal use only) to have_fcn()
-      to detect older versions of Matlab and Octave that do not support
-      the 'catch me' syntax in try/catch constructs.
-    - Added private 'regexp_split' tag (for internal use only) to
-      have_fcn() to detect older versions of Octave that do not support
-      the 'split' argument to regexp().
-    - Updated to support Ipopt 3.11.x and later, which removed support
-      for options.auxdata from the MEX file. Added private
-      'ipopt_auxdata' tag (for internal use only) to have_fcn() to
-      detect version 3.11.x or later.
-
-12/4/14
-    - Added new option 'opf.init_from_mpc' to force some solvers to
-      use the starting point supplied in the MATPOWER case to
-      initialize the optimization variables for the OPF, instead
-      of creating its own starting point. Currently only implemented
-      for Ipopt, Knitro and MIPS.
-    - INCOMPATIBLE CHANGE: Renamed cdf2matp() to cdf2mpc() and modified
-      the interface to be consistent with psse2mpc().
-
-12/2/14
-    - Added new option 'out.suppress_detail' to quickly suppress all
-      pretty-printed output except the system summary. By default,
-      detailed output is automatically suppressed for systems larger
-      than 500 buses.
-    - DC OPF formulation in opf_setup() now uses a single set of
-      doubly-bounded constraints for flow limits, instead of two
-      sets of upper bounded constraints.
-    - Updated to MIPS 1.1, which includes additional user-settable
-      options: xi, sigma, z0, alpha_min, rho_min, rho_max, mu_threshold
-      and max_stepsize.
-    - INCOMPATIBLE CHANGE: The name of the option to mips() to specify
-      the maximum number of step-size reductions when step_control is on
-      was changed from 'max_red' to 'sc.red_it' for consistency with
-      other MATPOWER options.
-
-11/18/14
-    - Updated case300.m with new conversion from original CDF file.
-      No longer uses 9900 MVA as proxy for unlimited line capacity.
-
-11/13/14
-    - Added capability for set_reorder() to automatically pad matrix
-      or cell array before assignment of matrix or cell array with
-      larger size in some dimensions. Added tests to t_ext2int2ext().
-
-11/12/14
-    - Loads at isolated buses are no longer included in results from
-      total_load().
-    - Fixed loads and shunts at isolated buses are no longer included
-      in system and area summaries in printpf(). Line charging
-      injections set to zero for DC power flow results.
-    - Added tests for printpf() in t_printpf.m.
-    - Changes to the internally indexed version of gencost now
-      get properly copied back to externally indexed version by
-      int2ext().
-    - Added tests in t_ext2int2ext() to confirm that e2i_data/field()
-      and i2e_data/field() work for cell array as well as numerical
-      array fields. Updated help text to reflect this feature.
-
-11/11/14
-    - Added get_losses() function to compute losses, line charging
-      reactive injections and their derivatives, as functions of
-      bus voltages. Corresponding tests included in t_get_losses(),
-      including example of loss sensitivity factors.
-    - Fixed bug in runpf.m that caused a crash for cases with
-      pf.enforce_q_lims turned on and exactly two Q limit violations,
-      one Qmax and one Qmin. Thanks to Jose Luis Marin.
-
-11/4/14
-    - Modified behavior so setting out.all option to 0 is now ignored
-      for pretty-printed output to files specified as FNAME argument
-      to runpf(), runopf(), etc.
-
-10/22/14
-    - Removed idx_area() and all code references to 'areas' field
-      in MATPOWER cases except those needed to support reading
-      v1 case files and those required for backward compatibility of
-      APIs. Removed unused (and formerly deprecated) 'areas' field from
-      version 2 case files that still included it.
-
-10/21/14
-    - Fixed a bug in savecase() where a gencost matrix with extra
-      columns of zeros resulted in a corrupted MATPOWER case file.
-    - Modified total_load() to return actual rather than nominal
-      value for dispatchable loads by default, unless using the
-      old-style string input for the 4th input arg. See
-      'help total_load' for details.
-
-10/16/14
-    - Reactive power output of multiple generators at a PQ bus
-      no longer get re-allocated when running a power flow.
-
-10/11/14
-    - Added 'fmincon_ip', 'linprog_ds' and 'optimoptions' to
-      have_fcn() to test for availability of fmincon's interior
-      point method (Optimization Toolbox 4.x +), linprog's
-      dual simplex method (Optimization Toolbox 7.1 +), and
-      optimoptions function for setting Optimization Toolbox
-      options (Optimization Toolbox 6.3 +), respectively.
-    - Added handling of NaN values to t_is().
-    - INCOMPATIBLE CHANGE: Removed use of 'ot_opts' field and
-      replaced with 'linprog_opts' and 'quadprog_opts' fields
-      in the OPT argument to qps_matpower() and qps_ot().
-    - Added optional 'linprog' and 'quadprog' fields to MATPOWER
-      options struct, to allow setting of their options directly
-      from mpoption(). Incremented MATPOWER options struct version
-      to 2.
-    - Added tests for multiple linprog() algorithms to t_opf_dc_ot().
-
-10/10/14
-    - Added 'sqp' algorithm option for fmincon.alg, not suitable
-      for large problems.
-
-10/7/14
-    - Added toggle_softlims(), an extension to implement DC OPF
-      branch flow soft limits. This should be useful in identifying
-      the cause of infeasibility in some infeasible DC OPF problems.
-      See 'help toggle_softlims' for details.
-
-9/24/14
-    - Fixed issue with failed tests in t_psse() on Windoze.
-
-8/11/14
-    - Modified savecase() to save fields bus_name and genfuel
-      (both cell arrays of strings) if present. This is an
-      experimental feature and the design may change in future
-      versions.
-    - Optionally return success flag from t_ok() and t_is().
-
-8/4/14
-    - Additional improvements to correctly handling PSS/E RAW
-      files for revisions 24-28.
-
-7/30/14
-    - Fixed a bug in psse_convert() that resulted in incorrect
-      bus voltage angles when importing from v29 or v30 files.
-    - Enhanced PSS/E import code to handle additional versions
-      prior to v29, improve reporting of version being used
-      for parsing. Default version when not explicit is now v23.
-
-7/24/14
-    - Added line to cplex_options() to prevent default creation
-      of clone1.log files when using parallel CPLEX routines
-      (only effective for CPLEX 12.6.0.1 or later).
-    - Fixed fatal error when uopf() shuts down all gens
-      attempting to satisfy Pmin limits.
-
-7/23/14
-    - Fixed error in User's Manual description of LODF and
-      further clarified text.
-
-
-Changes since 4.1
------------------
-
-7/1/14
-    - Released version 5.0b1.
-
-6/27/14
-    - Added support for LP solver GLPK which is built-in to
-      Octave. Use 'opf.dc.solver' option 'GLPK' or qps_glpk().
-    - INCOMPATIBLE CHANGE: Removed optional 'max_it' field from
-      opt argument to qps_matpower() and qps_*() family of
-      functions (except qps_mips()).
-
-6/13/14
-    - Added ability for loadcase() to load MATPOWER case M-files
-      that are not in the Matlab path by specifying an explicit
-      path in the input filename.
-
-6/9/14
-    - Fixed memory issue resulting from nested om fields when
-      repeatedly running an OPF using the results of a previous
-      OPF as input. Thanks to Carlos Murillo-Sanchez.
-
-5/23/14
-    - Added case5.m, a 5-bus, 5-generator example case from Rui Bo.
-    - Removed extras/psse2matpower.
-    - Fixes to printpf() to suppress printing of dispatchable load
-      constraint section when there are no dispatchable loads and
-      to never print line constraints for unconstrained lines.
-    - Fixed crash when using Knitro to solve cases with all
-      lines unconstrained.
-    - Switched to [L,U,p,q] = lu(B,'vector') form for factorization
-      in fast-decoupled power flow in fdpf(), resulting in ~5x
-      speedup on some large systems. Thanks to Carlos Murillo-Sanchez.
-
-5/6/14
-    - Modified savecase() to automatically add a comment line
-      with the function name, and make sure the name is converted
-      to a legal function name before saving.
-    - Further additions to PSS/E import code to handle repeated
-      delimiters, accumulation of warnings to save in comments
-      of converted file, improved consistency of verbose option,
-      and some automated tests.
-
-4/28/14
-    - Major revision of PSS/E import code to further improve
-      robustness and include Octave support. Updated psse2mpc() to
-      include direct saving of result to MATPOWER case file.
-      Added functions:
-            psse_parse()
-            psse_parse_line()
-            psse_parse_section()
-      Removed functions:
-            psse_count_lines()
-            psse_extract_data()
-            psse_read_section()
-
-4/11/14
-    - Significant updates to PSS/E import code to improve robustness
-      and (mostly) handle versions 29 to 33. Renamed the 4 functions
-      ending in '_33' by removing the '_33'.
-
-4/7/14
-    - Added experimental feature, via function psse2mpc(), to
-      import PSS/E RAW data (version 33) into a MATPOWER case file.
-      Supporting functions include:
-            psse_convert_33()
-            psse_convert_hvdc_33()
-            psse_convert_xfmr_33()
-            psse_count_lines()
-            psse_extract_data()
-            psse_read_33()
-            psse_read_section()
-
-3/28/14
-    - Enhanced extract_islands() to handle DC lines, custom fields
-      and extraction of multiple islands into a single case struct.
-
-3/11/14
-    - Fixed bugs in runpf() related to enforcing generator reactive
-      power limits when all generators violate limits or when
-      the slack bus is converted to PQ.
-
-3/10/14
-    - Fixed bug in qps_gurobi() where return status values for
-      NUMERIC and SUBOPTIMAL were swapped. Added INPROGRESS status.
-      Thanks to Alberto Lamadrid for catching this.
-
-3/2/14
-    - Fixed bug in case_info() that incorrectly included dispatchable
-      loads in amount reported for min/max capacity for Generation.
-
-2/28/14
-    - Updated toggle_dcline.m to work correctly for OPF cases with
-      user supplied constraints and costs.
-
-2/27/14
-    - Fixed bug in savecase() where the function name mistakenly
-      included the path when the FNAME input included a path.
-      
-2/6/14
-    - Small tweak in connected_components() results in ~30x
-      speedup for 62k bus network. (Reminder: Never access
-      indexed rows of a large sparse matrix, always transpose
-      and index the columns).
-
-2/4/14
-    - Added check in qps_cplex() for undocumented 'exitstatus'
-      values returned by cplexlp() or cplexqp().
-
-1/17/14
-    - Added Dan Molzahn's SDP_PF package, a set of applications of
-      a semidefinite programming relaxation of the power flow
-      equations, to the directory 'extras/sdp_pf'.
-
-1/16/14
-    - Added 'status' option for 2nd argument to toggle_reserves()
-      toggle_dcline() and toggle_iflims() as a convenient way to
-      check the enabled/ disabled status of these sets of callback
-      functions.
-    - Removed extras/cpf since CPF is now part of the core.
-    - Added support for Dan Molzahn's SDP_PF package (coming soon).
-
-1/15/14
-    - Modified handling of options for optional packages, added:
-        mpoption_info_cplex()
-        mpoption_info_fmincon()
-        mpoption_info_gurobi()
-        mpoption_info_ipopt()
-        mpoption_info_knitro()
-        mpoption_info_mosek()
-
-1/8/14
-    - Updates to qps_cplex() and cplex_options() to fix verbose
-      display issues with CPLEX 12.6.
-
-1/3/14
-    - Added persistent variable to improve performance of have_fcn().
-    - Added support for Knitro v9.0.0, including new 'knitromatlab'
-      and 'ktrlink' options to have_fcn(), to determine which Knitro
-      interfaces are available.
-
-12/10/13
-    - New MATPOWER options implementation based on options struct
-      instead of options vector.
-      INCOMPATIBLE CHANGE: In results struct returned by an OPF, the
-      value of results.raw.output.alg is now a string, not an old-style
-      numeric alg code.
-    - Gurobi now takes precendence over MOSEK when default solver
-      is selected for DC OPFs or qps_matpower().
-
-12/4/13
-    - Corrected error in Figure 6-5 "Total Cost Function for Negative
-      Injection" in Dispatchable Loads section of User's Manual
-      (slopes were labeled incorrectly).
-
-11/15/13
-    - Added case_info().
-    - Modified connected_components() to sort returned groups by
-      decreasing cardinality.
-
-11/5/13
-    - Fixed a bug in MIPS where a near-singular matrix could produce
-      an extremely large Newton step, resulting in incorrectly satisfying
-      the relative feasibility criterion for successful termination.
-    - Improved the starting point created for Ipopt, Knitro and MIPS by
-      dcopf_solver(), ipoptopf_solver(), ktropf_solver and mipsopf_solver()
-      for variables that are only bounded on one side.
-
-10/11/13
-    - Removed support for Matlab 6.x. Removed 'anon_fcns' option from
-      have_fcn(). Files removed:
-        fmincopf6_solver.m
-        mips6.m
-        mips6opf_solver.m
-        qps_mips6.m
-        t_mips6.m
-    - Removed support for constr and successive LP-based OPF solvers.
-      Removed 'constr', 'lp', 'qp' options from have_fcn(). Files removed:
-        copf_solver.m
-        fun_copf.m
-        grad_copf.m
-        LPconstr.m
-        LPeqslvr.m
-        lpopf_solver.m
-        LPrelax.m
-        LPsetup.m
-        mp_lp.m
-        mp_qp.m
-        t/t_opf_constr.m
-        t/t_opf_lp_den.m
-        t/t_opf_lp_spf.m
-        t/t_opf_lp_spr.m
-
-9/20/13
-    - Added continuation power flow, runcpf(), with tangent
-      predictor and Newton method corrector, based on code
-      contributed by Shrirang Abhyankar and Alex Flueck.
-
-9/5/13
-    - Fix in smartmkt() to avoid crash following non-convergent
-      uopf when mkt.lim.P.max_offer is not defined.
-
-9/3/13
-    - Fixed bug (typo) in auction() that could affect cases with
-      a lower limit on the cleared bid price.
-
-7/30/13
-    - Extended modcost() to optionally accept a vector of shift/scale
-      factors, instead of just a scalar.
-
-6/7/13
-    - Made non-convergent results more obvious by not printing
-      the standard output tables (can be overridden with new
-      OUT_FORCE option) and making the "did not converge"
-      more prominent.
-
-5/1/13
-    - Changed behavior of branch angle difference limits so that
-      0 is interpreted as unbounded only if both ANGMIN and ANGMAX
-      are zero. Added note about this to docs in various places.
-
-4/26/13
-    - DC OPF now correctly sets voltage magnitudes to 1 p.u.
-      in results.
-
-3/29/13
-    - Performance optimizations in @opt_model for cases with
-      large numbers of variable sets and linear constraints
-      or costs specified as entire rows (all columns as
-      opposed to specific var sets).
-      
-3/13/13
-    - Added to scale_load() the option to scale the gencost
-      (specifically the quantity axis of the marginal cost function)
-      corresponding to any modified dispatchable load. Simply add
-      gencost as additional input and output args.
-    - Empty 'got' and 'expected' arguments to t_is() now
-      count as a passing test instead of an error, as long as
-      the dimensions match.
-
-2/12/13
-    - Fixed bug causing value of opt.verbose to be ignored in
-      qps_gurobi().
-
-12/14/12
-    - Removed code in fmincopf() that attempts to find an interior
-      starting point when using the interior point solver. It did
-      not seem to help and caused errors for certain cases with
-      DC lines (and probably other extensions).
-
-10/1/12
-    - Updates to have_fcn() and mpver() to better handle case where
-      Optimization Toolbox is installed, but with no valid license.
-
-8/30/12
-    - Major speed-up in @opt_model/linear_constraints() by building
-      transpose of A (assigning to full columns) then transposing
-      back as opposed to building A directly (assigning full rows).
-
-8/1/12
-    - Added function margcost() for computing the marginal cost of
-      generation.
-
-7/20/12
-    - Added utility function @opt_model/describe_idx() to identify
-      variable, constraint or cost row indices to aid in debugging.
-
-7/18/12
-    - Made N optional field (default is identity matrix) in
-      @opt_model/add_costs().
-    - Added missing optional 2nd arg to @opt_model/build_cost_params().
-
-6/26/12
-    - Fixed a bug in the new @opt_model/add_vars when adding a var
-      set of dimension zero.
-
-6/18/12
-    - Updated Gurobi interface for compatibility with native Matlab
-      support introduced in Gurobi 5.
-      INCOMPATIBLE CHANGE: No longer works with older Gurobi 4.x/
-      gurobi_mex() interface.
-    
-5/3/12
-    - Reimplementated @opf_model class as sub-class of the new
-      @opt_model class, which supports indexed named sets of
-      variables, constraints and costs.
-
-5/2/12
-    - In opf_setup(), take magnitude of initial voltages at generator
-      buses from bus matrix (VM), not gen matrix (VG).
-
-4/30/12
-    - Fixed a bug in int2ext() where converting a case to internal
-      ordering before calling runpf() or runopf() could result in
-      a fatal error due to mismatched number of columns in internal
-      and external versions of data matrices. Thanks to Nasiruzzaman
-      and Shiyang Li for reporting and detailing the issue.
-    - Fixed fatal bug in MIPS for unconstrained, scalar problems.
-      Thanks to Han Na Gwon. Bumped MIPS version to 1.0.1.
-
-3/14/12
-    - Fixed a bug in runpf() where it was using the wrong initial
-      voltage magnitude for generator buses marked as PQ buses. Power
-      flow of solved case was not converging in zero iterations as
-      expected.
-
-2/29/12
-    - Added a tolerance for detecting violated Q limits in runpf()
-      when ENFORCE_Q_LIMS is true. Suggested by Hongxing Ye.
-
-1/31/12
-    - Added utilities to help in working with networks with islands,
-      find_islands(), extract_islands() and connected_components()
-      and corresponding test file t/t_islands().
-
-1/24/12
-    - Added option to makeJac() to return full Jacobian instead of
-      reduced version used in Newton power flow updates.
-
-1/16/12
-    - Added new function gurobiver() for retreiving/printing Gurobi
-      and Gurobi_MEX version information, since it is used multiple
-      places.
-
-1/10/12
-    - Moved the building of Ybus outside the reactive limit
-      enforcement loop in runpf(). Suggested by Shiyang Li.
-
-1/4/12
-    - Running a power flow for a case with DC lines but no gencost
-      no longer causes an error.
-
-12/14/11
-    - Modified t/t_opf_fmincon.m to use active-set method for testing
-      fmincopf for Matlab versions 7.6-7.9, since fmincon's interior
-      point solver (now default) was not accurate enough in these
-      versions.
-
-
-Changes since 4.0
------------------
-
-12/14/11
-    - Released version 4.1.
-    - Fixed bug in check for ENFORCE_Q_LIMS with multiple slacks
-      in runpf().
-    - Moved printing of power flow solver name into runpf() so it
-      doesn't get repeated when ENFORCE_Q_LIMS is on.
-
-12/9/11
-    - Fixed problem with qps_cplex() when H matrix is not
-      perfectly numerically symmetric.
-
-12/8/11
-    - Added basic DC line modeling capability. See help for
-      toggle_dcline() for details.
-      
-12/1/11
-    - Removed deprecated functions in @opf_model, gen_lin_N(),
-      get_nln_N(), get_var_N(), use getN() instead.
-    - Removed all references to deprecated option OUT_RAW.
-
-11/15/11
-    - Fixed a crashing bug in computation of quadratic user-defined
-      costs. Thanks to Stefanos Delikaraoglou.
-
-11/11/11
-    - Changed default DC OPF/LP/QP solver precedence in 
-      dcopf_solver() and qps_matpower() to the following:
-      CPLEX, MOSEK, Gurobi, BPMPD, Opt Tbx, MIPS.
-    - Minor enhancements to cdf2matp(), including saving of bus
-      names. Thanks to Alvaro Jaramillo Duque.
-
-11/09/11
-    - Refactored ext2int() and int2ext() into additional functions
-      e2i_field(), e2i_data(), i2e_field() and i2e_data() to
-      clean things up and prepare for the ability to automatically
-      re-order data in cell arrays.
-
-10/31/11
-    - Added three case files, all more recent variations of the
-      Polish system: case3012wp.m, case3120sp.m and case3375wp.m.
-
-9/28/11
-    - Increased threshold value used to filter constraint shadow
-      prices in printpf().
-    - In savecase() increased precision of values saved in M-file
-      case files
-
-9/16/11
-    - Fixed that qps_cplex() would not print progress even with
-      VERBOSE > 0 with CPLEX 12.3.
-
-7/26/11
-    - Fix in qps_cplex() for changed sign on multipliers with
-      CPLEX 12.3 vs CPLEX 12.2.
-
-7/25/11
-    - Fixed bug in compare_case() that would cause some column
-      names for the branch matrix to be incorrectly reported.
-
-7/7/11
-    - In scale_load(), when no load_zone is specified, it no longer
-      incorrectly misses Q-only load buses.
-
-7/5/11
-    - Added support for the Gurobi optimizer for large-scale linear
-      and quadratic programming. To use Gurobi for the DC OPF, set
-      OPF_ALG_DC = 700. Gurobi's various solvers can be selected via
-      MATPOWER's GRB_METHOD option. Requires the Gurobi libraries
-      available from http://www.gurobi.com/ and the Gurobi MEX
-      interface available from http://www.convexoptimization.com/
-      wikimization/index.php/Gurobi_mex.
-    - Added function qps_gurobi() for solving QP and LP problems using
-      the common QP solver interface used in MATPOWER. The qps_matpower()
-      function also includes the option to use Gurobi.
-    - Changed order of precendence of installed DC OPF solvers
-      (i.e. LP/QP solvers) to Gurobi, MOSEK, CPLEX, BPMPD, then MIPS.
-
-6/29/11
-    - Updated t_is() to properly print when result includes NaNs.
-
-6/17/11
-    - Changed FMC_ALG option default to 4, fmincon defaults to
-      using an interior-point method with user-supplied Hessians
-      instead of an active set method.
-    - Added support for the KNITRO optimization solver for large
-      scale non-linear problems. Use OPF_ALG = 600 for AC OPF.
-      Requires the Optimization Toolbox from The MathWorks and
-      the KNITRO libraries, available from http://www.ziena.com/.
-
-6/16/11
-    - Complete rewrite of update_mupq.m. Should fix problems
-      caused by non-zero multipliers on non-binding generator
-      limits.
-
-5/17/11
-    - Updated runpf() and pfsoln() to properly handle slack for
-      power flow cases with islands and multiple reference buses.
-      (Note: This does not include the case where ENFORCE_Q_LIMS
-      results in temporarily converting a reference bus to a
-      PQ bus and automatically finding a new suitable slack bus.)
-
-5/16/11
-    - Pretty printed output from printpf() now includes a '*' after
-      the voltage angle in the bus section for reference buses.
-
-3/31/11
-    - Default value for ramp rates for dispatchable loads now
-      set to Inf in load2disp.m.
-
-3/18/11
-    - Fixed bug in toggle_reserves.m that computed the prices in
-      results.reserves.prc incorrectly.
-
-
-Changes since 4.0b5
--------------------
-
-2/16/11
-    - Oops! Neglected to include Carlos as co-author on User's Manual.
-      Updated 4.0 distribution and web-site with corrected manual.pdf.
-      Sorry about that Carlos!
-
-2/7/11
-    - Released version 4.0.
-
-1/18/11
-    - Added 'quadprog_ls' option to have_fcn() to check for availability
-      of version of quadprog() with large scale solver.
-    - Modified qps_ot() to set default options based on capabilities
-      of version of Optimization Toolbox.
-
-12/16/10
-    - Fixed bug in qps_cplex() where an infeasible problem resulted
-      in a fatal error.
-    - Fixed bug in qps_mosek() where exit flag was indicating success
-      for infeasible solutions.
-    - Fixed bug in dcopf_solver() where an infeasible problem found
-      by CPLEX would result in a fatal error.
-
-
-Changes since 4.0b4
--------------------
-
-12/13/10
-    - Released version 4.0b5.
-
-12/2/10
-    - Added to opf_setup() a better check on when specified generalized
-      cost parameters are compatible with DC OPF.
-    - Improved output of t_is(). Includes only elements violating
-      tolerance.
-
-11/30/10
-    - Fixed bug in opf_execute() related to automatic conversion of
-      single-block piecewise linear costs to linear polynomial costs.
-      Affected indexing of the Va, Vm, Pg and Qg portions of
-      results.x and raw.xr.
-
-11/24/10
-    - Added support for the MOSEK optimizer for large-scale linear and
-      quadratic programming. To use MOSEK for the DC OPF, set
-      OPF_ALG_DC = 600. Specific LP algorithms can be selected by
-      the MOSEK_LP_ALG option. Requires the Matlab interface for MOSEK,
-      available from http://www.mosek.com/.
-    - Added function qps_mosek() for solving QP and LP problems using
-      the common QP solver interface used in MATPOWER. The qps_matpower()
-      function also includes the option to use MOSEK.
-
-11/16/10
-    - Fixed bug in opf_setup() where indexing data for branch angle
-      difference limits was not being saved in the case of DC OPF.
-    - Added support for the IBM ILOG CPLEX optimizer for
-      large scale linear and quadratic programming. To use CPLEX
-      for the DC OPF, set OPF_ALG_DC = 500 and choose the specific
-      CPLEX solver using options CPLEX_LPMETHOD and CPLEX_QPMETHOD.
-      Requires the Matlab interface for CPLEX, available from
-      http://www.ibm.com/software/integration/optimization/cplex-optimizer/.
-    - Added function qps_cplex() for using CPLEX to solve QP and LP
-      problems using the common QP solver interface used in MATPOWER. The
-      qps_matpower() function also includes the option to use CPLEX.
-    
-11/9/10
-    - Fixed an indexing bug in dcopf_solver() affecting cases with a mix
-      of piecewise linear and polynomial costs (unless the polynomial
-      costs came after all of the pwl costs).
-
-10/12/10
-    - Performance optimization in opf_consfcn(). Assign sparse cols
-      then transpose instead of assigning sparse rows. Results in >2x
-      speed up for this function on case2935, ~10x on case42k.
-
-7/20/10
-    - Made some updates to extras/psse2matpower. Added/fixed some comments,
-      text output, switched to Parse::Text::parse_line for bus data to fix
-      problem caused by certain characters (e.g. / ,) in bus names. Fixed
-      error in switched shunt data (using data from wrong column). Modified
-      to no longer comment out isolated buses, since it doesn't remove
-      corresponding gens/branches.
-
-6/29/10
-    - Fixed bug in uopf(). Was not calling printpf() when called with no
-      output arguments. Thanks to V. Ravikumar Pandi.
-
-6/25/10
-    - Added makeJac(), a utility function to form the power flow Jacobian.
-    - Modified makeYbus() to allow for single MATPOWER case struct as input.
-    - Added load2disp() to convert fixed loads to dispatchable loads.
-
-6/1/10
-    - Added modcost() and tests for modcost() and totcost().
-
-
-Changes since 4.0b3
--------------------
-
-5/21/10
-    - Released version 4.0b4.
-
-5/18/10
-    - Added support for the IPOPT interior point optimizer for
-      large scale non-linear optimization. Use OPF_ALG = 580
-      and OPF_ALG_DC = 400 for AC and DC OPF, respectively. Requires
-      the Matlab MEX interface for IPOPT, available from
-      http://www.coin-or.org/projects/Ipopt.xml.
-
-5/13/10
-    - Modified input args for Hessian evaluation function for MIPS.
-      Requires cost_mult as 3rd argument.
-    - Added check for invalid gencost MODEL in opf_setup().
-
-5/5/10
-    - Added RETURN_RAW_DER option to control when OPF solver returns
-      constraint, Jacobian and objective function gradient and Hessian
-      information.
-
-5/4/10
-    - Refactored portions of opf() into opf_setup() and opf_execute().
-
-
-Changes since 4.0b2
--------------------
-
-4/19/10
-    - Released version 4.0b3.
-    - Changed licensing to GNU General Public license. See LICENSE and
-      COPYING files for details.
-    - Added in extras sub-directory psse2matpower Perl script for
-      converting PSS/E data files to MATPOWER case files.
-
-4/6/10
-    - Added 'anon_fcns' to have_fcn() to check for anonymous function
-      capability to avoid direct MATLAB version checks in code.
-    - GNU Octave compatibility!  (tested with Octave 3.2.3)
-      Added 'octave' to have_fcn() to check when code is running under
-      Octave instead of MATLAB.
-
-3/23/09
-    - Fixed bug in smart market code that caused it to die for cases with
-      non-consecutive bus numbers.
-    - Removed consecutive-bus number requirement for scale_load() and
-      total_load() functions.
-
-
-Changes since 4.0b1
--------------------
-
-3/19/10
-    - Released version 4.0b2.
-
-3/12/10
-    - Incorporated significant updates to User's Manual (docs/manual.pdf).
-
-3/10/10
-    - Added optional input arg to mpver() and other *ver() functions to
-      trigger return of entire version struct with Name, Version,
-      Release and Date (similar to MATLAB's ver() function).
-    - Massive help text update to more closely match MathWorks conventions;
-      function names in ALL CAPS, See also ..., Examples, etc.
-    - Added printing of MATPOWER and MIPS version lines to verbose output.
-
-2/23/10
-    - For @opf_model, deprecated get_var_N(), get_lin_N() and get_nln_N()
-      methods, replaced with single getN() method. Added compute_cost().
-    - Fixed per unit bug with reserve costs and prices in toggle_reserves().
-    - Added cost field to OPF results struct with final values of user-defined
-      costs, by named set.
-    - Added totalcost field to results.reserves for OPF with reserves case,
-      see toggle_reserves() and runopf_w_res().
-
-2/2/10
-    - Deprecated unused options SPARSE_QP and OUT_RAW.
-
-1/27/10
-    - Renamed functions used to compute AC OPF cost, constraints and
-      hessian, since they are used by more than fmincon:
-        costfmin --> opf_costfcn
-        consfmin --> opf_consfcn
-        hessfmin --> opf_hessfcn
-
-1/26/10
-    - Added OPF algorithm code to output of OPF in
-      results.raw.output.alg.
-
-1/25/10
-    - Switched to using qps_matpower() instead of mp_qp()/mp_lp()
-      for solving the DC OPF.
-    - Added new top-level wrapper function for MATPOWER's QP solver,
-      called qps_matpower(), with calling syntax similar to
-      quadprog() from the Optimization Toolbox, to replace mp_qp() and
-      mp_lp(). The main difference from the quadprog() API is that the
-      constraints are specified as l <= A*x <= u, instead of
-      A*x <= b and Aeq*x == beq. This new function allows for
-      algorithm specific input options, return of the final objective
-      function value and more detailed output reporting, such as the
-      history for the trajectory returned by MIPS. The old functions,
-      mp_qp() and mp_lp() are now simply wrappers around qps_matpower()
-      and have been deprecated.
-    - Added qps_bpmpd(), qps_mips() and qps_ot(), with interface that
-      matches qps_matpower() to handle implementation for BPMPD_MEX,
-      MIPS and Optimization Toolbox solvers, respectively.
-    - Fixed a bug that could result in incorrect multipliers on
-      variable bounds from the DC OPF with user-supplied linear
-      constraints.
-
-1/19/10
-    - Renamed the pure-MATLAB interior point solver from PDIPM to
-      MIPS (MATLAB Interior Point Solver).
-
-1/18/10
-    - Changed order of input args to pdipm(), added option for single
-      input struct (like fmincon), more documentation, all constraints
-      are now optional, returns exitflag = -1 for 'numerically failed',
-      output includes 'message' field, lambda only includes relevant
-      fields. Added tests for pdipm as standalone solver.
-
-1/12/10
-    - Added saving history of trajectory of obj, feascond, gradcond,
-      compcond, costcond, etc. for pdipm solver.
-      See results.raw.output.hist.
-
-
-Changes since 3.2
------------------
-
-12/24/09
-    - Released version 4.0b1.
-
-12/18/09
-    - Make OPF_ALG default to 540 then 560 (no 500 MINOPF) and
-      OPF_ALG_DC default to 200 (no 100 BPMPD_MEX).
-
-12/10/09
-    - Fixed a bug, where calling opf() directly with individual
-      input data matrices in version 2 format resulted in the matrices
-      being inadvertently run through a version 1 to version 2 format
-      conversion, stripping out generator capability curves, ramp
-      limits and branch angle difference limits before setting up and
-      running the OPF. The fix for this subtle bug involved changing
-      loadcase to not assume that an input struct without a 'version'
-      field is in version 1 format. It now checks the size of the gen
-      matrix to make the determination.
-
-12/8/09
-    - Misc cleanup based on mlint suggestions, including:
-        - Replaced | with || and & with && where appropriate.
-        - Removed unnecessary sprintf (and fprintf!?) calls from args
-          to error().
-        - Replaced j (=sqrt(-1)) with 1j for speed and robustness.
-        - Replaced unecessary brackets [] with parentheses.
-        - Made sure all calls to exist() have 2 args.
-        - more
-
-12/4/09
-    - Fixed bug in savecase for cases where A or N matrix is a single
-      row.
-
-11/4/09
-    - Removed unnecessary 'return' statement at end of all M-files. If
-      anything it should be an 'end' statement, but even that is
-      optional, so we just let functions get terminated by the
-      end-of-file or another function declaration.
-
-11/3/09
-    - Removed genform.m, runcomp.m and t/t_opf.m.
-    - Renamed compare.m to compare_case.m and updated it to work with
-      unsolved cases, solved PF	cases and solved OPF cases.
-
-10/9/09
-    - Added ability to specify interface flow limits (based on
-      DC model flows).
-
-7/10/09
-    - Removed 'sparse_qp' and 'sparse_lp' from have_fcn().
-    - Major speed-up in @opf_model/linear_constraints.m for
-      large problems (esp. DC OPF) and various other optimizations
-      from profiling code.
-
-7/7/09
-    - Fixed bug in opf.m introduced by automatic conversion of
-      single-block piecewise linear costs to linear polynomial costs.
-
-5/27/09
-    - Added total_load.m to provide convenient way to retreive the total
-      load for the entire system, a specific zone or bus with options to
-      include just fixed load, just dispatchable load, or both.
-
-5/19/09
-    - The results struct returned by power flow or optimal power flow
-      is now a strict superset of a MATPOWER case struct.
-    - Extended ext2int.m and int2ext.m to handle converting entire case
-      struct in a single call, storing the re-indexing info in the
-      struct, using it to reorder other data structures/fields,
-      execute callbacks to convert additional user data.
-    - Split userfcn callbacks into multiple stages. Currently there are
-      five: ext2int, formulation, int2ext, printpf, savecase.
-
-4/14/09
-    - Deprecated use of 'areas' data matrix. Removed it everywhere
-      possible without breaking backward compatibility with version 1
-      case files, which required it.
-    - INCOMPATIBLE CHANGE: Calling loadcase() with 5 output arguments
-      is now interpreted as ...
-          [baseMVA, bus, gen, branch, gencost] = loadcase(casefile)
-      ... instead of ...
-          [baseMVA, bus, gen, branch, info] = loadcase(casefile)
-
-3/25/09
-    - Added add_userfcn.m as to make it easy to add a new
-      userfcn to a case struct, whether or not it already
-      has any. Modified the fixed reserve example to use this.
-
-3/24/09
-    - Added step-controlled PDIPM variant (OPF_ALG = 565) of
-      AC OPF solver.
-
-3/19/09
-    - Added pdipm_qp() as a new QP/LP solver based on the
-      pure MATLAB PDIPM solver used for AC OPFs.
-    - Added option 'OPF_ALG_DC' and refactored some code to allow
-      the user to select the desired solver for DC OPF.
-    - Added code to opf.m to automatically convert single-block
-      piecewise linear costs to linear polynomial costs to reduce
-      the number of variables and constraints in the problem.
-
-3/17/09
-    - Numerous code optimizations based on profiling code, e.g.
-      changed all calls to spdiags() to equivalent call to sparse().
-
-3/13/09
-    - Added a pure MATLAB implementation of the PDIPM (primal-dual
-      interior point method) solver for the AC OPF. Now the default
-      solver (OPF_ALG = 560) if there are no optional MEX solvers
-      installed.
-    - Modified fmincopf, copf, lpopf and dcopf to allow branch
-      RATE_A = 0 or RATE_A > 1e10 to mean the branch is unconstrained
-      (not included at all in inequality constraints). TSPOPF solvers
-      already did this. Included in tests.
-
-3/11/09
-    - Allow userfcn to be an array, with elements processed in order.
-
-1/14/09
-    - New version of case39.m with some additional versions, created
-      from documented sources.
-
-7/3/08
-    - Added a top level program, runopf_w_res(), to solve an OPF with
-      fixed reserve requirements. This is a good example of how to use
-      the new userfcn mechanism to add vars, costs, constraints to an
-      OPF (see also toggle_reserves.m and t_case30_userfcns.m).
-    - Added option to return solution as a results struct to runpf,
-      runopf, runuopf, rundcpf, rundcopf, runduopf.
-    - Updated uopf.m so input/output args match opf.m.
-    - Added option ENFORCE_Q_LIMS = 2 for runpf to allow one-at-a-time
-      conversion of buses from PV to PQ for generator reactive power
-      limit violations.
-    - Fixed a (new) bug which caused the DC OPF solver to crash on
-      problems with only polynomial costs.
-    - Added userdata to opf_model object.
-
-6/10/08
-    - Added new way to specify user vars, constraints, costs via
-      userfcn for OPF.
-    - Added option to return OPF results in a struct.
-    - Added defaults for user cost params in fparm and H, making them
-      optional even when N and Cw are given.
-
-5/22/08
-    - Major refactorization of OPF implementation with shared code
-      for a generalized formulation that includes the DC opf as
-      well as the legacy solvers based on constr and LPconstr.
-    - Deprecated OPF_ALG values 100, 120, 140, 160, 200, 220, 240,
-      and 260 in favor of the new generalized formulation
-      equivalents 300, 320, 340 and 360.
-    - Removed options OPF_ALG_POLY, OPF_ALG_PWL and
-      OPF_POLY2PWL_PTS.
-
-5/2/08
-    - Move OPF input argument processing into opf_args.m, now
-      shared by opf.m, dcopf.m, fmincopf.m, mopf.m and tspopf.m.
-    - Rewrote the DC OPF to include generalized user constraints,
-      costs and extra vars (like AC formulation). Note, that if
-      A or N have enough columns for the AC formulation, opf.m
-      assumes they are for the AC OPF and strips out the extra
-      columns before passing to dcopf.m.
-    - Added the ability to read and save generalized OPF user
-      constraints, costs and var limits in case struct.
-    - Modified savecase.m to include saving of MU_ANGMIN, MU_ANGMAX
-      columns of branch matrix.
-
-3/13/08
-    - Added a function makeLODF.m to compute line outage distribution
-      factors.
-    - Added a function scale_load.m to scale load by zones.
-
-3/7/08
-    - Updated fmincopf and mpoption to work with version 4 of
-      Optimization Toolbox. Added option FMC_ALG for select between
-      fmincon's active set method and variations of the new
-      interior-point algorithm.
-    - Added functions to compute second derivatives of constraints
-      and cost (explicit Hessian evaluation) for use with
-      interior-point solvers, etc.
-    - INCOMPATIBLE CHANGE: dAbr_dV now gives partial derivatives
-      of the *squared* magnitudes of flows w.r.t. V, as opposed
-      to the magnitudes.
-    - Modified the implementation of all flow constraints for fmincon
-      (and constr) to use squared flow limits instead of absolute
-      value to correctly avoid div-by-zero errors in computing
-      gradients, and to prepare for implementing Hessian code.
-      Shadow prices still correspond to absolute value limits.
-    - Fixed bug in fmincon (and constr and LP) based OPF which
-      allowed an active power flow limit to be violated when using
-      OPF_FLOW_LIM = 1 (missing absolute value).
-
-3/3/08
-    - INCOMPATIBLE CHANGE: Changed input argument order for uopf
-      and added general linear constraints and generalized costs.
-
-1/10/08
-    - Significant speed improvements in makeYbus.m and makeBdc.m.
-
-
-Changes since 3.1b2
--------------------
-
-9/21/07
-    - Released version 3.2.
-
-9/17/07
-    - Added option to cdf2matp.m to specify output case file version.
-
-9/7/07
-    - Fixed bug in pfsoln.m which caused incorrect value for Qg when
-      Qmin == Qmax for all generators at a bus in power flow solution.
-    - Added 5 larger scale (> 2000 bus) cases for Polish system.
-      Thanks to Roman Korab <roman.korab@polsl.pl>.
-    - Modified default OPF algorithm selection to use PDIPMOPF
-      if available and MINOPF is not. Order of precedence is now
-      500, 540, 520, 100/200.
-
-7/6/07
-    - Added ability in opf.m and fmincopf.m to specify initial value
-      and bounds on user variables via new input arguments z0, zl, zh.
-
-6/22/07
-    - INCOMPATIBLE CHANGE: Name of option 24 in mpoption change from
-      OPF_P_LINE_LIM to OPF_FLOW_LIM.
-    - Added option to use current magnitude instead of apparent power
-      for line flow limits. Set OPF_FLOW_LIM to 2.
-
-6/21/07
-    - INCOMPATIBLE CHANGE: Changed the sign convention used for
-      phase shifters to be consistent with PTI, PowerWorld, PSAT, etc.
-      E.g. A phase shift of 10 deg now means the voltage at the "to"
-      end is delayed by 10 degrees.
-
-6/15/07
-    - Added t_auction_pdipm.m and renamed t_auction.m to
-      t_auction_minopf.m.
-
-6/8/07
-    - Updated have_fcn.m to check for appropriate minimum versions of
-      MATLAB, for TSPOPF.
-
-6/7/07
-    - Modified printpf.m to correctly detect binding line limits when
-      a limit of 0 is taken to mean unconstrained.
-    - Fixed bugs in handling of multipliers for general PQ capability
-      curves in fmincopf.m (also in mopf.m and tspopf.m).
-    - Refactored t_opf.m into separate files for each solver.
-    - Modified opf.m, mpoption.m, mpver.m, have_fcn.m to include
-      support for TSPOPF, a new optional package of OPF solvers.
-
-9/29/06
-    - Added check to runpf.m for case where all gens hit Q limits when
-      ENFORCE_Q_LIMS is enabled.
-
-
-Changes since 3.1b1
--------------------
-
-9/15/06
-    - Released version 3.1b2.
-
-9/12/06
-    - Added makePDFT.m which builds the DC PTDF matrix for a specified
-      slack distribution.
-
-8/16/06
-    - Added optional outputs xr, pimul to fmincopf and opf.m to make them
-      fully interchangeable with mopf.m.
-
-8/15/06
-    - Added branch angle difference constraints to general OPF formulation
-      in fmincopf.m (and mopf.m). These limits are specified by non-zero
-      values in the ANGMIN and/or ANGMAX columns of the branch matrix.
-      If limits are provided in the data, they are enforced by default.
-      This can be overridden by setting the 'OPF_IGNORE_ANG_LIM' option
-      to 1 using mpoption.
-    - Fixed (invisible) bug with multipliers of lower bounded linear
-      constraints in fmincopf.m.
-
-
-Changes since 3.0.0
--------------------
-
-8/1/06
-    - Released version 3.1b1.
-
-4/28/06
-    - Fixed mpver.m so it will properly handle case where the Optimization
-      Toolbox is not installed.
-
-3/15/06
-    - INCOMPATIBLE CHANGE: Updated opf.m, fmincopf.m, costfmin.m, consfmin.m to
-      be able to be compatible with latest MINOPF. User supplied A matrix for
-      general linear constraints no longer includes columns for y variables
-      (helper vars for piecewise linear gen costs), and now requires columns
-      for all x (OPF) variables. Added generalized cost model and generator PQ
-      capability curves.
-    - Modified savecase.m to always save MAT files with -V6 under newer MATLAB
-      versions.
-    - Added a number of tests to t_opf.m for MINOPF and fmincopf for generalized
-      costs and additional linear constraints. Added test for fmincopf for
-      generator PQ capability curves.
-
-3/10/06
-    - Added baseKV data to case118.m from PSAP file 
-      <http://www.ee.washington.edu/research/pstca/pf118/ieee118psp.txt>.
-
-3/8/06
-   - Renamed col 5 of gencost from N to NCOST everywhere.
-
-10/14/05
-    - Updated version 2 case file format to modify generator PQ capability
-      curve specifications.
-    - Added hasPQcap.m and test for gen PQ capability curve in OPF.
-
-8/22/05
-    - Added OPF_IGNORE_ANG_LIM option to mpoption.m.
-
-8/5/05
-    - Modified identification of binding constraints in printpf.m. A
-      constraint is now considered to be binding if the tolerance is less
-      than or equal to OPF_VIOLATION tolerance -OR- if the corresponding
-      Kuhn-Tucker multiplier is non-zero. This allows binding generator
-      capability curves to be reported via multipliers on Pg and Qg limits.
-
-7/8/05
-    - Updated loadcase.m, savecase.m, idx_bus.m, idx_gen.m, caseformat.m
-      and tests for version 2 case file format, which includes piece-wise
-      linear generator capability curves, generator ramp rates and branch
-      angle difference limits.
-    
-
-Changes since 3.0b4
--------------------
-
-2/14/05
-    - Released version 3.0.0.
-
-2/3/05
-    - In mp_lp.m and mp_qp.m, on Windows it now makes sure BPMPD_MEX is not
-      called in verbose mode which causes a MATLAB crash.
-
-
-Changes since 3.0b3
--------------------
-
-1/28/05
-    - Released version 3.0b4.
-
-1/27/05
-    - Added case6ww.m and case4gs.m.
-    - Minor modifications to printpf.m to handle larger bus numbers.
-
-1/26/05
-    - Minor changes to uopf.m to make sure it plays nicely with dispatchable
-      loads.
-
-1/25/05
-    - Major updates to user manual.
-
-1/24/05
-    - Switched to using the new isload() to check for dispatchable load.
-    - For dispatchable loads, switched from using PG and QG to PMIN and either
-      QMIN (for inductive loads) or QMAX (for capacitive loads) to define the
-      constant power factor constraint. This prevents the power factor
-      information from being lost when it is dispatched to zero. If the initial
-      values of PG and QG are not consistent with the ratio defined by PMIN
-      and the appropriate Q limit it gives an error. This is to prevent a user
-      from unknowingly using a case file which would have defined a different
-      power factor constraint under previous versions of MATPOWER.
-      If both QMIN and QMAX are zero, it no longer includes the redundant
-      unity power factor constraint.
-
-1/20/05
-    - Updated printpf.m to display dispatchable loads and generators
-      separately. Reorganized the area summary section and corrected the net
-      exports value (subtracted half of tie-line loss) to make the numbers
-      add up correctly.
-
-1/18/05
-    - Added to runpf.m the ability to enforce generator reactive power limits
-      by allowing the voltage to deviate from the set-point. This option is
-      controlled by the new ENFORCE_Q_LIMS option, which is off by default.
-          (Thanks to Mu Lin of Lincoln University, New Zealand
-           whose contributions inspired this feature).
-    - Modified pfsoln.m to divide reactive power dispatch between multiple
-      generators at a bus in proportion to each gen's reactive power range,
-      as opposed to equally. This means that all generators at a bus will
-      reach their upper (or lower) limits simultaneously.
-    - Added generator status column to generator section of printpf.m output.
-      Fixed bugs where non-zero output of decommitted generators was displayed
-      and included in generation totals in generator and bus sections.
-
-1/14/05
-    - Moved some setting of MNS_* default options from opf.m to mopf.m.
-    - Eliminated unused output args in dcopf.m.
-    - Modified printpf.m to zero out reactive generator output for DC cases
-      and to use OPF_VIOLATION tolerance to detect binding constraints, as
-      opposed to non-zero Kuhn-Tucker multipliers.
-
-1/12/05
-    - Modified bpmpd portion of mp_qp.m and mp_lp.m to use default value for
-      TFEAS2 and eliminate variable limits which appear to be artificial
-      large values used to indicate free variables.
-
-1/4/05
-    - Fixed potential bug in dimensions of Yf and Yt created in makeYbus.m.
-
-12/17/04
-    - Added feasibility check to mp_lp.m and mp_qp.m to work around a
-      recently discovered bug in BPMPD_MEX 2.21 where it sometimes returns an
-      incorrect (infeasible) solution for a DC OPF problem. This bug has yet
-      to be encountered in any other context.
-
-12/13/04
-    - Added mpver.m to print version information.
-
-9/23/04
-    - Fixed bugs in cdf2matp.m which prevented it from working at all
-      when not specifying both input parameters and caused it to
-      sometimes not add the warnings at the end of the file.
-    - Fixed typo in name of lower bound input argument in opf.m. Only
-      affected those calling opf directly with extra linear constraints.
-
-
-Changes since 3.0b2
--------------------
-
-9/20/04
-    - Released version 3.0b3.
-    - Generated clean versions of all included case files using latest
-      cdf2matp and savecase. Added documentation for source of data
-      for case files.
-    - More enhancements to cdf2matp.m. Adds comments at beginning, appends
-      conversion warnings as comments at end of file. Uses savecase.m to
-      save the data.
-    - Updated savecase.m to use %g instead of %f many places, correctly
-      handle multi-line comments, include headers for extra columns for
-      solved cases. Optionally returns filename with extension.
-
-9/17/04
-    - Fixed bug in grad_std.m, introduced in 3.0b2, which prevented constr
-      and LP-based OPF solvers from working for polynomial cost functions.
-
-9/15/04
-    - In cdf2matp.m, added input args, updated docs, switched to named
-      indexing of data matrices, new method for creating gen costs.
-    - Documentation fixes and additions from Pan Wei.
-
-
-Changes since 3.0b1
--------------------
-
-9/7/04
-    - Released version 3.0b2.
-    - Added OPF_P_LINE_LIM option to mpoptions to use active power
-      instead of apparent power for line limits (thanks to Pan Wei
-      for the suggestion and some code).
-
-9/1/04
-    - Fixed bug in savecase.m introduced when making areas and gencost
-      optional.
-    - Updated opf_slvr.m with options for MINOS and fmincon.
-    - Removed option 15 OPF_NEQ from docs (not a user option). Removed option
-      52 VAR_LOAD_PF (unused, always behaves as if this option were 1).
-      Changed semantics and default value for option 51 SPARSE_QP. By default
-      (value = 1) it will use sparse matrices if a sparse QP/LP solver is
-      available and full matrices otherwise. Setting the value to 0
-      will force it to use full matrices even with a sparse-capable solver.
-    - Cleaned up checking for optional functionality, and fixed a bug
-      that would miss MEX files if there was an identically named directory
-      by adding have_fcn.m.
-      
-
-Changes since 2.0
------------------
-
-8/25/04
-    - Released version 3.0b1.
-
-8/24/04
-    - Made mpoption() throw an error if passed an invalid option name.
-
-8/23/04
-    - Added an fmincon based OPF solver for the generalized formulation
-      previously used by mopf (Carlos).
-    - Restructured opf.m so all OPF solvers have a similar API based
-      on the one from mopf.m (Carlos).
-    - Added some quick tests for runpf and runopf for each algorithm.
-
-8/13/04
-    - Renamed 'area' variable to 'areas' to avoid masking the built-in
-      function of the same name.
-    - Made OPF data matrices 'areas' and 'gencost' optional for running
-      simple power flow.
-
-7/15/04
-    - The loadcase function (and therefore all of the run* functions
-      now optionally accept a struct with the data matrices as fields
-      in place of the case file name.
-    - Added t subdirectory with various tests and testing tools.
-
-7/8/04
-    - Updated mp_lp.m and mp_qp.m to try linprog() and quadprog()
-      after trying bp, since lp() and qp() are no longer included
-      in the Optimization Toolbox as of version 3.
-
-7/7/04
-    - Removed case.m, added caseformat.m, made case9.m the default
-      case and fixed function names in other case files to avoid
-      use of reserved word 'case'.
-    - Fixed bugs in runcomp.m.
-
-6/23/04
-    - Fixed bug in newtonpf.m which caused algorithm to diverge when
-      the Newton step resulted in a negative voltage magnitude.
-
-4/17/03
-    - Changed uopf.m to use a dynamic programming approach. More
-      computationally expensive, but should find significanly better
-      results when there are many gens to shut down.
-    - Added mp_lp.m and mp_qp.m, equivalents to lp.m and qp.m,
-      respectively that call bpmpd if available. Modified LPrelax.m,
-      LPsetup.m and dcopf.m to call these new functions.
-
-4/14/03
-    - Fixed a bug in pfsoln.m which for cases with a single generator.
-
-10/23/02
-    - Fixed bus numbering bug in System Summary section of printpf.m.
-
-6/20/00
-    - Fixed a bug in printpf.m in the generator section, where
-      the generator was assumed to be off if it's real power
-      output was zero, even if the reactive output was non-zero.
-    - Modified printpf.m to print out lambdas in generation section
-      for generators that are shut down.
-
-6/8/00
-    - Modified cdf2matp.m so that Pd also includes any generation at
-      buses specified as PQ buses. Also modified identification of
-      generator buses to include only PV or reference buses. (Thanks
-      to Venkat)
-    - Modified cdf2matp.m so that it always treats the input values
-      for Gs and Bs as per unit values and converts them to actual
-      values expected by MATPOWER (Thanks to D. Devaraj)
-
-version 2.5b3
-11/9/99
-
-9/22/99
-    - Modified grad_*.m to return sparse matrices, unless using
-      constr.m or an LP/QP solver that doesn't handle sparse
-      matrices. Cleaned up sparse<->full conversions in LPconstr.m,
-      LPrelax.m, and LPsetup.m.
-
-9/21/99
-    - Undid a "bug fix" from 3/6/98 in makeYbus.m which zeros out
-      charging capacitance for transformers. Apparently some
-      transformer models actually have a non-zero charging parameter
-      when using the model used by MATPOWER (ideal transformer in
-      series with a PI model).
-    - Added loadcase.m which loads a MATPOWER case from an M-file
-      or from a MAT-file. Changed all of the run*.m files to use this
-      as the default way to load case files.
-    - Renamed print2mp.m to savecase.m and added the ability to
-      save a case as a MAT-file as well as an M-file.
-
-9/15/99
-    - Fixed opf.m so that it correctly uses the termination
-      tolerances in the MATPOWER options vector for constr.m.
-    - In previous versions, Pmin/Pmax constraints are relaxed by
-      10 * OPF_VIOLATION in opf.m to avoid falsely reporting a
-      binding Pmin/Pmax constraint in a case where a piece-wise linear
-      cost function has a corner point exactly at the limit. This
-      code was moved out of opf.m (and the standard MATPOWER
-      distribution) to smartmkt.m and the value was changed to
-      100 * OPF_VIOLATION.
-    - Modified opf.m so the MINOS-based solver uses OPF_VIOLATION
-      to set the value of MNS_FEASTOL and MNS_ROWTOL if they are
-      set to zero.
-
-9/9/99
-    - Included MINOS-based OPF with all of its options as
-      algorithm 500. (involved including 'area' in calls to opf.m
-      and uopf.m)
-    - Removed some unused lines from fun_ccv.m and grad_ccv.m.
-
-8/5/99
-    - Fixed a bug in the pfsoln.m in the distribution of Q among
-      generators at the same bus. Initially attempted to distribute
-      Q to generators proportional to each generators' Q "capacity".
-      To do this correctly requires special cases for generators
-      with QMIN equal to QMAX. For the sake of simplicity, we now
-      distribute Q equally among all generators at the bus.
-      Note: As before, the simple power flow does NO feasibility
-      checking.
-
-7/19/99
-    - Modified runuopf.m and uopf.m to handle DC opf. Added the
-      function runduopf.m which calls runuopf.m with the PF_DC flag
-      set to 1.
-    - Fixed size of 2nd order (all zero) coefficient of objective
-      for piecewise linear cost case in dcopf.m.
-
-7/16/99
-    - Added the flag QP_SPARSE to mpoption.m to indicate whether the
-      QP solver being used can accept sparse matrices. Also modified
-      dcopf.m to use this flag.
-    - Fixed handling of VERBOSE option in dcopf.m
-    - Added the flag PF_DC to mpoption.m to indicate whether the
-      power flow formulation to be used for power flow and optimal
-      power flow is a DC approximation or full AC representation.
-      Merged rundcpf.m with runpf.m and rundcopf.m with runopf.m
-      so that the appropriate solver will be used based on the
-      value of the PF_DC flag in the options. The functions rundcpf.m
-      and rundcopf.m were modified to simply call runpf.m and
-      runopf.m, respectively, with the PF_DC flag set to 1.
-
-7/15/99
-    - Changed the sign of the phase shifters in printpf.m to be
-      consistent with the bug fix to makeYbus.m made on 3/6/98.
-
-7/14/99
-    - Included four new m-files (makeBdc.m, dcopf.m, rundcpf.m,
-      and rundcopf.m) which implement a DC power flow and DC
-      optimal power flow algorithms.
-
-7/13/99
-    - Cleaned up variable names in makeYbus to avoid confusion.
-
-6/10/99
-    - Changed UOFP to UOPF in print statements uopf.m.
-
-6/3/99
-    - Modified print2mp.m overwrite instead of append to an
-      existing file.
-    - Fixed bug in cdf2matp.m to make it always correctly write
-      a text file output.
-
-version 2.5b2
-6/2/99
-    - Modified print2mp.m to include line flows and Lagrange
-      and Kuhn-Tucker multipliers in output if available.
-
-4/29/99
-    - Included a Gauss-Seidel power flow solver gausspf.m, and
-      made corresponding changes to runpf.m and mpoption.m.
-      Code contributed by Alberto Borghetti.
-
-4/28/99
-    - Modified newtonpf.m to handle cases with no PQ buses or no
-      PV buses under newer versions of MATLAB.
-
-2/25/99
-    - Fixed a bug in uopf.m which occurs when two (or more)
-      generators have positive decommitment indices but shutting
-      them down one at a time always results in increased system
-      cost. In this scenario, it would go into an infinite loop
-      of attempting to shut them down one by one.
-
-2/24/99
-    - Modified uopf.m to be able to handle the case where the
-      sum of the Pmin's is greater than the load. It shuts down
-      generators in order of decreasing average cost at Pmin
-      (breaking ties randomly) until this infeasibility is gone.
-
-2/16/99
-    - Fixed bug in pfsoln.m which caused crashes in MATLAB 5
-      for systems with no capacitors.
-    - Added print2mp.m, which can print out a MATPOWER case file
-      from the data matrices.
-    - Added to run*pf.m ability to save solved case.
-
-2/10/99
-    - Modified ext2int.m to allow for area matrix to be empty.
-
-12/3/98
-    - Changed pfsoln.m so that there is only one slack generator.
-      Instead of dividing the P between multiple gens at the
-      slack bus in proportion to capacity (this caused problems
-      for the LPconstr versions of the OPF), it now treats the
-      first generator at the slack bus as the only slack generator,
-      leaving the dispatch of the other gens at the bus unchanged.
-    - Added generator number to generation constraint printout and
-      branch number to branch data and branch flow limit printouts.
-
-12/2/98
-    - Changed printpf.m to print elapsed time and objective fcn
-      value even when OUT_SYS_SUM is turned off.
-    - Added code to LPconstr.m to explicitly zero out lambdas for
-      non-binding constraints.
-
-12/1/98
-    - Made modifications to ...
-        bustypes.m
-        fun_ccv.m
-        fun_std.m
-        grad_ccv.m
-        grad_std.m
-        LPeqslvr.m
-        makeSbus.m
-        opf.m
-        opfsoln.m
-        pfsoln.m
-        printpf.m    
-        runpf.m
-      ... to allow for multiple generators at each bus. For simple
-      power flow, the Q dispatch is divided between multiple gens
-      at a bus in proportion to each gen's Q capacity. Likewise
-      with P for multiple gens at the slack bus.
-
-10/29/98
-    - Fixed bug in uopf.m which caused it to crash when attempting
-      to restart a generator after more than 2 had been shut down.
-
-10/19/98
-    - Generalized definition of GEN_STATUS column of gen matrix
-      to allow for distinctions in the status of out-of-service
-      generators. The default values of 0 => out-of-service and
-      1 => in-service still work, but the logic has been changed
-      so that GEN_STATUS > 0 is now in-service and
-      GEN_STATUS <= 0 is now out-of-service, as opposed to
-      GEN_STATUS ~= 0 and GEN_STATUS == 0, respectively, which
-      was used previously. This allows for a GEN_STATUS of -1,
-      for example, to indicate a generator which is off-line
-      but could be brought on in case of an emergency.
-
-9/2/98
-    - Fixed bug in printpf.m which caused area exports to be
-      off slightly.
-
-9/1/98
-    - Fixed bug in printpf.m. Total intertie flow was double the
-      correct value.
-
-8/31/98
-    - Fixed bug which included line flow limits for out-of-service
-      lines in OPF.
-    - Modified pfsoln.m, opfsoln.m, printpf.m to zero out flow on
-      lines which are out-of-service (found by Ramazan Caglar).
-
-7/28/98
-    - Changed VAR and MVAR to VAr and MVAr everywhere in output.
-
-3/13/98
-    - Decreased the default value of LPC_TOL_X option to increase
-      solution quality.
-    - Modified fix of 2/10/98 to use a value based on the value of
-      the OPF_VIOLATION option.
-
-3/6/98
-    - Fixed 2 bugs in makeYbus.m. Phase shifters now shift the phase the
-      right direction, the line charging susceptance parameter is now
-      correctly ignored for transformer and phase shifters.
-
-3/3/98
-    - Fixed a bug fun_std.m which caused it to always compute 2nd order
-      derivatives. Now it only computes them when requested.
-
-2/10/98
-    - In previous versions, Pmin/Pmax constraints are relaxed by 1.0e-6
-      in opf.m to avoid falsely reporting a binding Pmin/Pmax constraint
-      in a case where a piece-wise linear cost function has a corner
-      point exactly at the limit. Changed the amount of relaxation to
-      1.0e-4 since the problem still occurred at times.
-
-1/29/98
-    - Changed the value of LPC_MAX_IT from 1000 to 400 to allow for
-      earlier detection of infeasible OPF.
-
-Changes since 1.0.1
--------------------
-
-12/24/97
-    - Released version 2.0.
-
-12/19/97
-    - Fixed ambiguity in case file data and comments regarding lines
-      vs. transformers. Now a tap ratio of zero means that it's a line
-      and a non-zero tap ratio means that it's a transformer.
-    - Optimized formation of Ybus (and hence B matrices).
-
-12/18/97
-    - Implemented fast decoupled load flow.
-
-12/17/97
-    - Optimized formation of Jacobian matrix in newtonpf.m (significant
-      improvement for large systems under MATLAB 5).
-    
-12/16/97
-    - Fixed another bug in calculation of losses. Previous versions
-      did not take into account off-nominal taps for transformers.
-    - Fixed a bug in calculation of losses. Previous versions
-      included line charging injection in reactive line losses.
-    - Added ability to optionally return solution data from
-      run*.m functions.
-    - Added ability to optionally print results to a file.
-    - Added system and area summaries to printpf and modified to
-      handle the new printing options.
-
-12/12/97
-    - Consolidated printing into printpf.m, eliminated printopf.m.
-    - Removed QCCV method (standard formulation solves same problem,
-      but more efficiently).
-    - Removed OPF algorithms which use fixed generator voltages
-      (this can still be done by changing voltage limits in the
-      case file), renumbered OPF algorithms, removed CCV.m and
-      varVg.m.
-
-12/11/97
-    - Added 2 more levels of control of verbose output.
-    - Put all MATPOWER options into an options vector defined in
-      mpoption.m.
-
-12/10/97
-    - Incorporated new LP-based OPF routines and updated alg codes.
-    - Fixed a bug in the documentation in the case files regarding
-      the 4th column of gencost. For piece-wise linear cost functions
-      this value is the number of data points, not the number of
-      parameters (x and y for each point).
-    - Removed some m-files that are not used (usesOT.m, usesLP.m).
-    - Renamed some m-files (OTfungra.m to fg_names.m, OTSfun.m to
-      fun_std.m, OTgra.m to grad_std.m, OTCCVfun.m to fun_ccv.m,
-      OTCCVgra.m to grad_ccv.m).
-
-12/8/97
-    - Rewrote uopf.m to use a smarter decommitment strategy (see the
-      docs for the details of the new method). Removed ref, pv, pq
-      from the list of parameters passed in, since they were not used.
-
-11/19/97
-    - Fixed a bug in previous versions of uopf.m which returned
-      incorrect values for Pmin.
-
-10/28/97
-    - Increased maximum number of iterations for constr-based OPF.
-
-10/24/97
-    - Fixed a bug in previous versions which may result in incorrectly
-      reporting Pmin or Pmax limits to be binding, possibly with large
-      multipliers, if the piece-wise linear cost function has a corner
-      point exactly at Pmin or Pmax.
-
-10/22/97
-    - Added to OTSgra.m (renamed to grad_std.m in 2.0) the ability
-      to return the second derivatives of the objective function.
-
-9/24/97
-    - Fixed a bug in previous versions of runuopf.m which prevented it
-      from printing out the raw data needed for our Perl DB interface.
-
-9/23/97
-    - Fixed a bug in 1.1b1 in OTCCVgra.m (renamed to grad_ccv.m in 2.0)
-      which caused printing of warning message "Concatenation involves
-      an incommensurate empty array" under MATLAB 5.
-
-9/22/97
-    - Fixed a bug in 1.1b1 which prevented runuopf.m from running at all.
-      Wrong number of parameters to call opf.m.
-
-9/20/97
-    - Released version 1.1b1.
-
-9/19/97
-    - Modified the formulation of the OT-based OPF. The objective
-      function may now include costs for reactive power as well as
-      active power. In previous versions the reactive power variables
-      and reactive power balance equations for generator buses were
-      not included explicitly in the optimization as variables and
-      equality constraints. Generator reactive powers were computed
-      directly. Now they are included explicitly in the optimization.
-      Costs for Qg are specified in extra rows int gencost.
-
-
-Changes since 1.0
------------------
-
-9/20/97
-    - Released version 1.0.1.
-
-9/19/97
-    - Fixed a bug in 1.0 OTSgra.m and OTCCVgra.m (renamed to
-      grad_std and grad_ccv.m, respectively, in 2.0).m which used
-      incorrect coefficients to compute cost if specified as
-      polynomials of different degrees.
-
-9/18/97
-    - Fixed a bug in 1.0 in OTopf.m which caused the last equality
-      constraint (Q mismatch for last pq bus) to be treated as an
-      inequality constraint. It appears that this constraint was
-      normally binding (unless Qd was negative) in which case the
-      solution was still correct.
-    - Fixed a bug in 1.0 in runpf.m, initial voltage for generators
-      which were shut down were taken from gen(:, VG) rather
-      than bus(:, VM).
-    - Fixed a bug in 1.0 in varVg.m which caused Kuhn-Tucker
-      multipliers to print out in the wrong place for LP-based OPF.
-
-
-Changes since 6/25/97 Version
------------------------------
-
-9/17/97
-    - Released version 1.0 (first widely publicized release).
-    - added placeholders for LP-solvers that we can't re-distribute
-    - updated documentation
-
-9/12/97
-    - added ability to do pretty & ugly printing at the same time
-      also documented that ugly printing is for talking to our
-      our Perl database interface code
-    - included Deqiang (David) Gan's LP IEEE -> matpower data
-      conversion code
-    - included Deqiang (David) Gan's LP based opf code
-    - fixed LAM_Q bug, now computes correctly for generator buses
-    - fixed some bugs in totcost.m
-
-9/9/97
-    - removed PRICE from idx_gen
-
-9/4/97
-    - added code to convert from (possibly non-consecutive) external
-      bus numbering to consecutive internal bus numbering before
-      solving, and back to external before printing results
-    - replaced test*pf with run*pf which are now functions
-      taking the casefile name as a parameter (among other params)
-    - made changes necessary to handle new format of case file
-      (generator costs moved to gencost variable)
-
-
-Changes since I started keeping track
--------------------------------------
-
-6/25/97
-    - made first public release (not widely publicized)
-    - documentation updates
-    - changed names of m-files to fit DOS 8.3 limitation
-        buildsbus.m     =>  makeSbus.m
-        buildybus.m     =>  makeYbus.m
-        idx_branch.m    =>  idx_brch.m
-        dSbranch_dV.m   =>  dSbr_dV.m
-        dAbranch_dV.m   =>  dAbr_dV.m
-        ucopfsoln.m     =>  uopfsoln.m
-        testucopf.m     =>  testuopf.m
-        ucopf.m         =>  uopf.m  (for naming consistency)
-    - changed copyright notice
-
-6/18/97
-    - modified ucopf.m to allow a generator to be turned back on if
-      shutting it off results in an infeasible (or at least
-      non-convergent) OPF, also changed the order of shutting down
-      generators which are dispatched at zero, now chooses one with
-      largest mu_Pmin     
-
-6/12/97
-    - fixed bug in printpf.m so it doesn't print PG & QG for gens that
-      have been shut down
-    - fixed bug in pfsoln.m to correctly compute the reference bus power
-      injection when generators have been shut down
-
-6/10/97
-    - fixed Vg initialization bug in testpf.m (not just testopf, etc)
-
-6/9/97
-    - fixed bug in PLCCV versions which set the initial values of the
-      cost variables wrong (used p.u. Pg instead of actual)
-    - made opfsoln.m copy generator voltages back to gen(:, VG)
-    - fixed bug in code which initializes generator voltages, it was
-      always setting the angle to zero, now it uses the value from the
-      case file
-
-6/3/97
-    - included opf variations which use cost variables constrained
-      by a piece-wise linear cost function (PLCCV = piece-wise linearly
-      constrained cost variables)
-
-6/2/97
-    - included opf variations which use cost variables constrained
-      by a quadratic cost function (QCCV = quadratically constrained
-      cost variables)
-    - included opf variation which allows generator voltage
-      magnitudes to vary
-    - fixed line in test*pf.m scripts which initializes V0 (I'd missed
-      the sqrt(-1) before
-
-4/16/97
-    - changed line 59 of ucopf.m from "return" to "break" to ensure
-      return values are correct
-
-4/14/97
-    - added some print statements to ucopf.m
-
-4/12/97
-    - reduced max iterations to 100 for constr in opf.m
-
-4/8/97
-    - modified opf.m, ucopf.m, testopf.m, testucopf.m to include
-      "success", a variable which indicates whether opf was solved
-      successfully or not
-
-4/7/97
-    - fixed bug in ucopf.m, assumed all generators are initially
-      available
+-----------------------------
+ Change history for MATPOWER
+-----------------------------
+
+Version:    6.0b1
+
+maintained by Ray Zimmerman <rz10@cornell.edu>
+
+MATPOWER
+Copyright (c) 1996-2016 by Power System Engineering Research Center (PSERC)
+See http://www.pserc.cornell.edu/matpower/ for more info.
+
+For change history for MOST, see most/docs/CHANGES.
+
+Changes since 6.0b1
+-----------------
+
+10/4/16
+    - Improve backward compatibility of mpoption(), allow it to handle
+      old-style option vectors from earlier versions of MATPOWER, namely
+      3.2 and 4.0, and to accept on old style options vector with new-style
+      name/value pair option overrides.
+
+9/27/16
+    - INCOMPATIBLE CHANGE: Changed name of 'cpf.error_tol' option to
+      'cpf.adapt_step_tol'.
+
+9/22/16
+    - Update tests for compatibility with Optimization Toolbox 7.5 (R2016b),
+      which removes 'active-set' algorithm for quadprog() and 'active-set'
+      and 'simplex' for linprog().
+    - Fix fatal error when using some SDP_PF functions when CPLEX is not
+      installed.
+
+9/19/16
+    - Fix dimension bug in makeBdc() when last bus is not connected (should
+      never happen if bus is properly marked as type NONE).
+
+8/15/16
+    - Fix a harmless bug in @opt_model where variable, constraint and
+      cost sets indexed by a single variable would allocate a square
+      matrix of starting and ending indices, rather than a simple vector.
+      Thanks to Alberto Lamadrid for catching this.
+
+7/18/16
+    - Extract computation of tangent vector from cpf_predictor() into
+      cpf_tangent(), and call sequentially as needed.
+
+7/11/16
+    - Add step size to CPF callback args and results logging.
+    - Add option 'cpf.adapt_step_damping' to control oscillations in
+      adaptive step size control for continuation power flow.
+
+7/8/16
+    - Updated network reduction code to handle cases with radially connected
+      external buses.
+
+7/1/16
+    - Fix bug in cpf_default_callback() that sometimes resulted in plotting
+      voltage at different buses for different parts of the curve when the
+      bus was not explicitly specified with the 'cpf.plot.bus' option.
+
+6/23/16
+    - Bad bus numbers no longer cause a fatal error (after reporting the
+      bad bus numbers) in case_info().
+    - Updated versions of qcqp_opf() and qcqp_opf() in extras/misc, from
+      Cedric Josz.
+
+6/10/16
+    - Fix bug in savecase() where single quotes were not escaped properly
+      in bus names.
+    - Generator capability curve parameters that define a zero-reactive
+      power line no longer cause a fatal error.
+
+
+Changes since 5.1
+-----------------
+
+6/1/16
+    - Released 6.0b1.
+
+5/27/16
+    - INCOMPATIBLE CHANGE: Removed fairmax() from the public interface
+      by moving it inside uopf(), the only place it was used.
+
+5/25/16
+    - Add contributed code from Camille Hamon to extras/maxloadlim for
+      finding the loadability limits in power systems based on an optimal
+      power flow using dispatchable loads.
+
+5/24/16
+    - Fix bug in toggle_dclines() that resulted in fatal error when
+      used with OPF with reactive power costs. Thanks to Irina Boiarchuk.
+    - Add option to call total_load() with full case struct, instead
+      of separate bus and gen matrices.
+
+5/18/16
+    - Add plot_mpc(), contributed by Paul Cuffe, to extras/misc. Plots
+      an electrically meaningful drawing of a MATPOWER case.
+    - Add case145.m, IEEE 145 bus, 50 generator dynamic test case from
+      http://www.ee.washington.edu/research/pstca/dyn50/pg_tcadd50.htm.
+
+5/17/16
+    - Add 9 new case files, 8 cases ranging from 1888 to 6515 buses
+      representing the French system, and a 13,659-bus case representing
+      parts of the of the European high voltage transmission network,
+      stemming from the Pan European Grid Advanced Simulation and State
+      Estimation (PEGASE) project. Thanks again to Cedric Josz and
+      colleagues from the French Transmission System Operator.
+    - Add extras/misc/qcqp_opf.m, by Cedric Josz, et. al.
+
+5/3/16
+    - Fix fatal bug in update_mupq() affecting cases where QMIN is
+      greater than or equal to QC1MIN and QC2MIN (or QMAX is less than
+      or equal to QC1MAX and QC2MAX) for all generators.
+      Thanks Jose Miguel.
+
+3/29/16
+    - Add support for quadprog() under GNU Octave.
+
+3/3/16
+    - Copying a field containing a struct to a non-struct field with 
+      nested_struct_copy() now overwrites rather than causing a fatal
+      error.
+
+2/29/16
+    - Added option to call scale_load() with full case struct, with
+      'cost' field in opt to indicate when to include cost scaling.
+
+2/22/16
+    - Add major new feature: MATPOWER Optimal Scheduling Tool (MOST).
+      See docs/MOST-manual.pdf for details.
+
+2/18/16
+    - Updated code from 9/23/16 to turn off pesky CPLEX warnings to
+      included CPLEX 12.6.3.
+
+2/12/16
+    - Added Release History section to Appendix of manual.
+
+1/29/16
+    - Added option to call makePTDF(), makeB(), and makeBdc() with
+      mpc struct instead of individual baseMVA, bus, branch args.
+      Suggested by Alberto Lamadrid.
+
+1/26/16
+    - Introduced work-around and warning for crashes caused by strange
+      behavior from Matlab's ver() function when MATPOWER (or any other
+      3rd party toolbox with a Contents.m) is installed in a directory on
+      the Matlab path named 'matlab' or 'optim' (both case insensitive).
+
+1/15/16
+    - Added feval_w_path() function for evaluating functions located at
+      a specified path, outside of the Matlab path.
+
+1/14/16
+    - Added tests for loadcase() for m-file cases outside the Matlab path.
+
+1/6/16
+    - Added apply_changes() and idx_ct() to implement general method for
+      applying modifications to an existing MATPOWER case.
+
+11/5/15
+    - Use voltage dependent loads in both base and target injections
+      to define continuation power flow transfer. Should fix issue with
+      calculation of final loads.
+
+11/4/15
+    - Fixed a bug in psse_convert_xfmr() where conversion of data for
+      transformers with CZ=3 was done incorrectly. Thanks to Jose Marin
+      and Yujia Zhu.
+
+10/30/15
+    - Fixed a bug in cpf_default_callback() introduced with the
+      experimental updates regarding ZIP loads on 4/14/15.
+
+10/15/15
+    - Modified t_is() to handle matrix inputs of dimension greater
+      than two.
+    - Added t_test_fcns() to test t_ok() and t_is() and manually
+      check output of failed tests.
+    - Added tests to t_dcline() for an isolated generator bus connected
+      to the rest of the system via a DC line. This works for AC and DC
+      power flow and OPF, though you must set the isolated bus to
+      be of type REF.
+
+9/23/15
+    - Added code in cplex_options(), insolvablepfsos(),
+      insolvablepfsos_limitQ() and yalmip_options() to turn off
+      'MATLAB:lang:badlyScopedReturnValue' warning triggered by
+      CPLEX when using Matlab R2015b (8.6) and later.
+
+7/16/15
+    - Added mpopt2qpopt() to provide common interface for creating
+      options struct for mi/qps_matpower() from a MATPOWER options
+      struct.
+    - Changed default solver order for LP, QP, MILP, MIQP problems
+      to move Gurobi before CPLEX and BPMPD after OT and GLPK.
+
+7/9/15
+    - Modified have_fcn() to return 0 and warn for unrecognized
+      functionality, instead of producing fatal error.
+
+6/19/15
+    - Fixed a fatal bug in psse_convert_xfmr() affecting transformers
+      with CW and/or CZ equal to 1. Thanks to Matthias Resch.
+
+5/18/15
+    - Fixed a crash in have_fcn() caused by changes in OPTI Toolbox
+      v2.15 (or possibly v2.12).
+
+4/24/15
+    - Commented out isolated bus 10287 in case3375wp.m.
+
+4/16/15
+    - Added some caching to mpoption() and made minor changes to
+      nested_struct_copy() to greatly decrease the overhead added by
+      mpoption() when running many small problems.
+
+4/14/15
+    - Added experimental code to lay foundation for handling ZIP load
+      model in power flow (Newton, fast-decoupled only), continuation
+      power flow, and optimal power flow (MIPS, fmincon, Knitro, IPOPT
+      solvers only). Currently, ZIP loads can only be specified on a
+      system-wide basis using the experimental options
+      'exp.sys_wide_zip_loads.pw' and 'exp.sys_wide_zip_loads.qw'.
+      Tests in t/t_vdep_load().
+    - Added 'bus' and 'area' as possible values for 'load_zone' argument
+      to total_load(), which is now used to compute voltage dependent
+      load values.
+
+3/27/15
+    - Fixed issue where default value of 'feastol' option was not being
+      set correctly in mips() when called directly (or via qps_mips())
+      with 'feastol' = 0. By default, MATPOWER option 'mips.feastol' is
+      set to zero but is normally replaced in mipsopf_solver() or
+      dcopf_solver() with value of 'opf.violation' option before
+      calling mips(), thereby masking the problem.
+    - In miqps_glpk() variables of type 'B' (binary) are converted to
+      'I' (integer) with appropriate bounds, since some versions of
+      GLPK do not natively handle type 'B'.
+
+3/24/15
+    - Added code to DC OPF to return success = 0 for cases where the
+      matrix is singular (e.g. islanded system without slack).
+    - Fixed problem in have_fcn() where SeDuMi was turning off and
+      leaving off all warnings.
+
+
+Changes since 5.0
+-----------------
+
+3/20/15
+    - Released version 5.1.
+
+3/19/15
+    - Added support for using PARDISO as linear solver for computing
+      interior-point update steps in MIPS (v1.2), via new mplinsolver()
+      function and 'mips.linsolver' option.
+
+3/18/15
+    - Added four new case files, ranging from 89 up to 9421 buses,
+      representing parts of the European high voltage transmission
+      network, stemming from the Pan European Grid Advanced Simulation
+      and State Estimation (PEGASE) project. Thanks to Cedric Josz and
+      colleagues from the French Transmission System Operator.
+    - Added network reduction toolbox to extras/reduction directory
+      for creating smaller approximate network equivalents from a larger
+      original case file. Thanks to Yujia Zhu and Daniel Tylavsky.
+
+3/4/15
+    - Added variable type as an attribute to @opt_model, so you can
+      now specify variables as 'C', 'I', or 'B' (continuous, integer,
+      or binary) when adding variables with add_vars() and getv() can
+      optionally return a variable-type string suitable for passing
+      to miqps_matpower() and friends.
+
+2/26/15
+    - Minor speed improvements in various @opt_model functions from
+      bypassing calls to substruct().
+
+2/25/15
+    - Switch to more permissive 3-clause BSD license from GPL 3.0.
+
+2/24/15
+    - Added function mpoption_info_intlinprog(), tag 'intlinprog' to
+      have_fcn() and optional 'intlinprog' field to MATPOWER options.
+    - Added miqps_matpower(), a wrapper function for various solvers
+      of mixed-integer linear and quadratic programs. Functionality
+      implemented by miqps_cplex(), miqps_glpk(), miqps_gurobi(),
+      miqps_mosek() and miqps_ot(). Added corresponding
+      t/t_miqps_matpower() to test suite.
+
+2/18/15
+    - Changed generator and dispatchable load sections in printpf()
+      output to include off-line units, after all, it already has a
+      Status column.
+
+2/13/15
+    - Added explicit colors to plots in cpf_default_callback() so things
+      look right in newer Matlab versions (R2014b and later).
+
+2/6/15
+    - Modified nested_struct_copy() to eliminate cellfun() call that
+      was not supported in Matlab 7.0.x. Noted that runcpf() also
+      requires Matlab 7.1 or later due to a call to cellfun().
+      Included code to skip certain tests that require that cellfun()
+      functionality when running under Matlab 7.0.x.
+
+2/5/15
+    - Replaced regexp(... 'split') construct in mpoption() with
+      regexp(... 'tokens') since it was causing fatal errors on
+      Matlab versions < 7.3, which did not have that feature.
+    - Fixed fatal error in when using fast-decoupled power flow
+      on Matlab versions < 7.3, caused by use of newer
+      lu(... 'vector') construct.
+
+2/3/15
+    - Added check to have_fcn() for installation of ipopt_auxdata.m
+      when Ipopt >= 3.11.x is detected, to warn about incomplete
+      installation and avoid a fatal error.
+
+1/27/15
+    - Added online function reference, produced by m2html. Thanks to
+      Shrirang Abhyankar.
+
+1/26/15
+    - Fixed bug in hasPQcap() that resulted in ignoring generator
+      capability curves if Q1MAX < Q2MAX or Q1MIN > Q2MIN (i.e. when
+      the sloped portions cut off the left corners of the box
+      constraints, rather than the right corners).
+      Thanks to Irina Boiarchuk.
+
+1/23/15
+    - Added mosek_symbcon() to define symbolic constants for setting
+      MOSEK options. Updated MOSEK solver option values in help text
+      for mpoption() to correspond to MOSEK v7.
+
+1/22/15
+    - Added ability to toggle the availability of optional functionality
+      using have_fcn().
+
+1/21/15
+    - Fixed minor bug with poly2pwl(), affecting units with Pmax <= 0.
+    - Major update to have_fcn(), which now determines and caches
+      version numbers and release dates for optional packages, used
+      by mpver() and others.
+    - Fixed error in qps_mosek() in printout of selected optimizer
+      when using MOSEK 7.
+
+1/16/15
+    - Cleaned up and improved consistency of output in printpf() for
+      generation and dispatchable load constraints.
+    - Modified runcpf() to gracefully handle the case when the base
+      and target cases are identical (as opposed to getting lost in
+      an infinite loop).
+
+1/15/15
+    - Fixed bug in handling of interface flow limits, where multipliers
+      on binding interface flow limits were off by a factor of the p.u.
+      MVA base.
+    - Fixed sign error on multipliers on lower bound on constraints
+      in qps_clp() and qps_glpk(). Modified a test in t_qps_matpower()
+      to check for this.
+
+1/14/15
+    - Added support for LP/QP solver CLP (COIN_OR Linear Programming).
+      Use 'opf.dc.solver' option 'CLP' or qps_clp().
+    - Added note to README and home page about OPTI Toolbox by
+      Jonathan Currie being an easy way to install some good solvers
+      for Windows users.
+
+1/13/15
+    - Updated t_opf_dc_ot() to remove the skipping of the checking of
+      price results for the dual-simplex algorithm for all versions of
+      Matlab except R2014b, the first version that included the
+      dual-simplex algorthm. For some reason, in this version it did
+      not return any Lagrange multipliers!?!.
+    - Increment MATPOWER options version number to 5 (forgot to do it
+      previously for 3, 4, and 5) and included code to update older
+      options structs to current version.
+
+1/7/15
+    - Improved detection of GLPK version in mpver() and GLPK
+      availability in have_fcn(), now compatible with GLPK installed
+      by OPTI Toolbox (http://www.i2c2.aut.ac.nz/Wiki/OPTI/).
+
+12/22/14
+    - Fixed fatal bug in toggle_dcline() when pretty-printing results.
+      Thanks to Deep Kiran for reporting.
+
+12/18/14
+    - Fixed fatal bug in case_info() for islands with no generation.
+
+
+Changes since 5.0b1
+-------------------
+
+12/17/14
+    - Released version 5.0.
+
+12/16/14
+    - Added unsupported functions check_feasibility.m, checklimits.m,
+      loss2bus.m,  make_opf_feasible.m, and makeBloss.m to extras/misc.
+    - Added section 9 "Miscellaneous MATPOWER Functions" to User's Manual.
+
+12/15/14
+    - Added option for case_info() to print to a file. Added case_info()
+      tests to t_island().
+
+12/12/14
+    - Added code in psse_read() to work around a bug in Matlab 7.3.
+    - Added private 'catchme' tag (for internal use only) to have_fcn()
+      to detect older versions of Matlab and Octave that do not support
+      the 'catch me' syntax in try/catch constructs.
+    - Added private 'regexp_split' tag (for internal use only) to
+      have_fcn() to detect older versions of Octave that do not support
+      the 'split' argument to regexp().
+    - Updated to support Ipopt 3.11.x and later, which removed support
+      for options.auxdata from the MEX file. Added private
+      'ipopt_auxdata' tag (for internal use only) to have_fcn() to
+      detect version 3.11.x or later.
+
+12/4/14
+    - Added new option 'opf.init_from_mpc' to force some solvers to
+      use the starting point supplied in the MATPOWER case to
+      initialize the optimization variables for the OPF, instead
+      of creating its own starting point. Currently only implemented
+      for Ipopt, Knitro and MIPS.
+    - INCOMPATIBLE CHANGE: Renamed cdf2matp() to cdf2mpc() and modified
+      the interface to be consistent with psse2mpc().
+
+12/2/14
+    - Added new option 'out.suppress_detail' to quickly suppress all
+      pretty-printed output except the system summary. By default,
+      detailed output is automatically suppressed for systems larger
+      than 500 buses.
+    - DC OPF formulation in opf_setup() now uses a single set of
+      doubly-bounded constraints for flow limits, instead of two
+      sets of upper bounded constraints.
+    - Updated to MIPS 1.1, which includes additional user-settable
+      options: xi, sigma, z0, alpha_min, rho_min, rho_max, mu_threshold
+      and max_stepsize.
+    - INCOMPATIBLE CHANGE: The name of the option to mips() to specify
+      the maximum number of step-size reductions when step_control is on
+      was changed from 'max_red' to 'sc.red_it' for consistency with
+      other MATPOWER options.
+
+11/18/14
+    - Updated case300.m with new conversion from original CDF file.
+      No longer uses 9900 MVA as proxy for unlimited line capacity.
+
+11/13/14
+    - Added capability for set_reorder() to automatically pad matrix
+      or cell array before assignment of matrix or cell array with
+      larger size in some dimensions. Added tests to t_ext2int2ext().
+
+11/12/14
+    - Loads at isolated buses are no longer included in results from
+      total_load().
+    - Fixed loads and shunts at isolated buses are no longer included
+      in system and area summaries in printpf(). Line charging
+      injections set to zero for DC power flow results.
+    - Added tests for printpf() in t_printpf.m.
+    - Changes to the internally indexed version of gencost now
+      get properly copied back to externally indexed version by
+      int2ext().
+    - Added tests in t_ext2int2ext() to confirm that e2i_data/field()
+      and i2e_data/field() work for cell array as well as numerical
+      array fields. Updated help text to reflect this feature.
+
+11/11/14
+    - Added get_losses() function to compute losses, line charging
+      reactive injections and their derivatives, as functions of
+      bus voltages. Corresponding tests included in t_get_losses(),
+      including example of loss sensitivity factors.
+    - Fixed bug in runpf.m that caused a crash for cases with
+      pf.enforce_q_lims turned on and exactly two Q limit violations,
+      one Qmax and one Qmin. Thanks to Jose Luis Marin.
+
+11/4/14
+    - Modified behavior so setting out.all option to 0 is now ignored
+      for pretty-printed output to files specified as FNAME argument
+      to runpf(), runopf(), etc.
+
+10/22/14
+    - Removed idx_area() and all code references to 'areas' field
+      in MATPOWER cases except those needed to support reading
+      v1 case files and those required for backward compatibility of
+      APIs. Removed unused (and formerly deprecated) 'areas' field from
+      version 2 case files that still included it.
+
+10/21/14
+    - Fixed a bug in savecase() where a gencost matrix with extra
+      columns of zeros resulted in a corrupted MATPOWER case file.
+    - Modified total_load() to return actual rather than nominal
+      value for dispatchable loads by default, unless using the
+      old-style string input for the 4th input arg. See
+      'help total_load' for details.
+
+10/16/14
+    - Reactive power output of multiple generators at a PQ bus
+      no longer get re-allocated when running a power flow.
+
+10/11/14
+    - Added 'fmincon_ip', 'linprog_ds' and 'optimoptions' to
+      have_fcn() to test for availability of fmincon's interior
+      point method (Optimization Toolbox 4.x +), linprog's
+      dual simplex method (Optimization Toolbox 7.1 +), and
+      optimoptions function for setting Optimization Toolbox
+      options (Optimization Toolbox 6.3 +), respectively.
+    - Added handling of NaN values to t_is().
+    - INCOMPATIBLE CHANGE: Removed use of 'ot_opts' field and
+      replaced with 'linprog_opts' and 'quadprog_opts' fields
+      in the OPT argument to qps_matpower() and qps_ot().
+    - Added optional 'linprog' and 'quadprog' fields to MATPOWER
+      options struct, to allow setting of their options directly
+      from mpoption(). Incremented MATPOWER options struct version
+      to 2.
+    - Added tests for multiple linprog() algorithms to t_opf_dc_ot().
+
+10/10/14
+    - Added 'sqp' algorithm option for fmincon.alg, not suitable
+      for large problems.
+
+10/7/14
+    - Added toggle_softlims(), an extension to implement DC OPF
+      branch flow soft limits. This should be useful in identifying
+      the cause of infeasibility in some infeasible DC OPF problems.
+      See 'help toggle_softlims' for details.
+
+9/24/14
+    - Fixed issue with failed tests in t_psse() on Windoze.
+
+8/11/14
+    - Modified savecase() to save fields bus_name and genfuel
+      (both cell arrays of strings) if present. This is an
+      experimental feature and the design may change in future
+      versions.
+    - Optionally return success flag from t_ok() and t_is().
+
+8/4/14
+    - Additional improvements to correctly handling PSS/E RAW
+      files for revisions 24-28.
+
+7/30/14
+    - Fixed a bug in psse_convert() that resulted in incorrect
+      bus voltage angles when importing from v29 or v30 files.
+    - Enhanced PSS/E import code to handle additional versions
+      prior to v29, improve reporting of version being used
+      for parsing. Default version when not explicit is now v23.
+
+7/24/14
+    - Added line to cplex_options() to prevent default creation
+      of clone1.log files when using parallel CPLEX routines
+      (only effective for CPLEX 12.6.0.1 or later).
+    - Fixed fatal error when uopf() shuts down all gens
+      attempting to satisfy Pmin limits.
+
+7/23/14
+    - Fixed error in User's Manual description of LODF and
+      further clarified text.
+
+
+Changes since 4.1
+-----------------
+
+7/1/14
+    - Released version 5.0b1.
+
+6/27/14
+    - Added support for LP solver GLPK which is built-in to
+      Octave. Use 'opf.dc.solver' option 'GLPK' or qps_glpk().
+    - INCOMPATIBLE CHANGE: Removed optional 'max_it' field from
+      opt argument to qps_matpower() and qps_*() family of
+      functions (except qps_mips()).
+
+6/13/14
+    - Added ability for loadcase() to load MATPOWER case M-files
+      that are not in the Matlab path by specifying an explicit
+      path in the input filename.
+
+6/9/14
+    - Fixed memory issue resulting from nested om fields when
+      repeatedly running an OPF using the results of a previous
+      OPF as input. Thanks to Carlos Murillo-Sanchez.
+
+5/23/14
+    - Added case5.m, a 5-bus, 5-generator example case from Rui Bo.
+    - Removed extras/psse2matpower.
+    - Fixes to printpf() to suppress printing of dispatchable load
+      constraint section when there are no dispatchable loads and
+      to never print line constraints for unconstrained lines.
+    - Fixed crash when using Knitro to solve cases with all
+      lines unconstrained.
+    - Switched to [L,U,p,q] = lu(B,'vector') form for factorization
+      in fast-decoupled power flow in fdpf(), resulting in ~5x
+      speedup on some large systems. Thanks to Carlos Murillo-Sanchez.
+
+5/6/14
+    - Modified savecase() to automatically add a comment line
+      with the function name, and make sure the name is converted
+      to a legal function name before saving.
+    - Further additions to PSS/E import code to handle repeated
+      delimiters, accumulation of warnings to save in comments
+      of converted file, improved consistency of verbose option,
+      and some automated tests.
+
+4/28/14
+    - Major revision of PSS/E import code to further improve
+      robustness and include Octave support. Updated psse2mpc() to
+      include direct saving of result to MATPOWER case file.
+      Added functions:
+            psse_parse()
+            psse_parse_line()
+            psse_parse_section()
+      Removed functions:
+            psse_count_lines()
+            psse_extract_data()
+            psse_read_section()
+
+4/11/14
+    - Significant updates to PSS/E import code to improve robustness
+      and (mostly) handle versions 29 to 33. Renamed the 4 functions
+      ending in '_33' by removing the '_33'.
+
+4/7/14
+    - Added experimental feature, via function psse2mpc(), to
+      import PSS/E RAW data (version 33) into a MATPOWER case file.
+      Supporting functions include:
+            psse_convert_33()
+            psse_convert_hvdc_33()
+            psse_convert_xfmr_33()
+            psse_count_lines()
+            psse_extract_data()
+            psse_read_33()
+            psse_read_section()
+
+3/28/14
+    - Enhanced extract_islands() to handle DC lines, custom fields
+      and extraction of multiple islands into a single case struct.
+
+3/11/14
+    - Fixed bugs in runpf() related to enforcing generator reactive
+      power limits when all generators violate limits or when
+      the slack bus is converted to PQ.
+
+3/10/14
+    - Fixed bug in qps_gurobi() where return status values for
+      NUMERIC and SUBOPTIMAL were swapped. Added INPROGRESS status.
+      Thanks to Alberto Lamadrid for catching this.
+
+3/2/14
+    - Fixed bug in case_info() that incorrectly included dispatchable
+      loads in amount reported for min/max capacity for Generation.
+
+2/28/14
+    - Updated toggle_dcline.m to work correctly for OPF cases with
+      user supplied constraints and costs.
+
+2/27/14
+    - Fixed bug in savecase() where the function name mistakenly
+      included the path when the FNAME input included a path.
+      
+2/6/14
+    - Small tweak in connected_components() results in ~30x
+      speedup for 62k bus network. (Reminder: Never access
+      indexed rows of a large sparse matrix, always transpose
+      and index the columns).
+
+2/4/14
+    - Added check in qps_cplex() for undocumented 'exitstatus'
+      values returned by cplexlp() or cplexqp().
+
+1/17/14
+    - Added Dan Molzahn's SDP_PF package, a set of applications of
+      a semidefinite programming relaxation of the power flow
+      equations, to the directory 'extras/sdp_pf'.
+
+1/16/14
+    - Added 'status' option for 2nd argument to toggle_reserves()
+      toggle_dcline() and toggle_iflims() as a convenient way to
+      check the enabled/ disabled status of these sets of callback
+      functions.
+    - Removed extras/cpf since CPF is now part of the core.
+    - Added support for Dan Molzahn's SDP_PF package (coming soon).
+
+1/15/14
+    - Modified handling of options for optional packages, added:
+        mpoption_info_cplex()
+        mpoption_info_fmincon()
+        mpoption_info_gurobi()
+        mpoption_info_ipopt()
+        mpoption_info_knitro()
+        mpoption_info_mosek()
+
+1/8/14
+    - Updates to qps_cplex() and cplex_options() to fix verbose
+      display issues with CPLEX 12.6.
+
+1/3/14
+    - Added persistent variable to improve performance of have_fcn().
+    - Added support for Knitro v9.0.0, including new 'knitromatlab'
+      and 'ktrlink' options to have_fcn(), to determine which Knitro
+      interfaces are available.
+
+12/10/13
+    - New MATPOWER options implementation based on options struct
+      instead of options vector.
+      INCOMPATIBLE CHANGE: In results struct returned by an OPF, the
+      value of results.raw.output.alg is now a string, not an old-style
+      numeric alg code.
+    - Gurobi now takes precendence over MOSEK when default solver
+      is selected for DC OPFs or qps_matpower().
+
+12/4/13
+    - Corrected error in Figure 6-5 "Total Cost Function for Negative
+      Injection" in Dispatchable Loads section of User's Manual
+      (slopes were labeled incorrectly).
+
+11/15/13
+    - Added case_info().
+    - Modified connected_components() to sort returned groups by
+      decreasing cardinality.
+
+11/5/13
+    - Fixed a bug in MIPS where a near-singular matrix could produce
+      an extremely large Newton step, resulting in incorrectly satisfying
+      the relative feasibility criterion for successful termination.
+    - Improved the starting point created for Ipopt, Knitro and MIPS by
+      dcopf_solver(), ipoptopf_solver(), ktropf_solver and mipsopf_solver()
+      for variables that are only bounded on one side.
+
+10/11/13
+    - Removed support for Matlab 6.x. Removed 'anon_fcns' option from
+      have_fcn(). Files removed:
+        fmincopf6_solver.m
+        mips6.m
+        mips6opf_solver.m
+        qps_mips6.m
+        t_mips6.m
+    - Removed support for constr and successive LP-based OPF solvers.
+      Removed 'constr', 'lp', 'qp' options from have_fcn(). Files removed:
+        copf_solver.m
+        fun_copf.m
+        grad_copf.m
+        LPconstr.m
+        LPeqslvr.m
+        lpopf_solver.m
+        LPrelax.m
+        LPsetup.m
+        mp_lp.m
+        mp_qp.m
+        t/t_opf_constr.m
+        t/t_opf_lp_den.m
+        t/t_opf_lp_spf.m
+        t/t_opf_lp_spr.m
+
+9/20/13
+    - Added continuation power flow, runcpf(), with tangent
+      predictor and Newton method corrector, based on code
+      contributed by Shrirang Abhyankar and Alex Flueck.
+
+9/5/13
+    - Fix in smartmkt() to avoid crash following non-convergent
+      uopf when mkt.lim.P.max_offer is not defined.
+
+9/3/13
+    - Fixed bug (typo) in auction() that could affect cases with
+      a lower limit on the cleared bid price.
+
+7/30/13
+    - Extended modcost() to optionally accept a vector of shift/scale
+      factors, instead of just a scalar.
+
+6/7/13
+    - Made non-convergent results more obvious by not printing
+      the standard output tables (can be overridden with new
+      OUT_FORCE option) and making the "did not converge"
+      more prominent.
+
+5/1/13
+    - Changed behavior of branch angle difference limits so that
+      0 is interpreted as unbounded only if both ANGMIN and ANGMAX
+      are zero. Added note about this to docs in various places.
+
+4/26/13
+    - DC OPF now correctly sets voltage magnitudes to 1 p.u.
+      in results.
+
+3/29/13
+    - Performance optimizations in @opt_model for cases with
+      large numbers of variable sets and linear constraints
+      or costs specified as entire rows (all columns as
+      opposed to specific var sets).
+      
+3/13/13
+    - Added to scale_load() the option to scale the gencost
+      (specifically the quantity axis of the marginal cost function)
+      corresponding to any modified dispatchable load. Simply add
+      gencost as additional input and output args.
+    - Empty 'got' and 'expected' arguments to t_is() now
+      count as a passing test instead of an error, as long as
+      the dimensions match.
+
+2/12/13
+    - Fixed bug causing value of opt.verbose to be ignored in
+      qps_gurobi().
+
+12/14/12
+    - Removed code in fmincopf() that attempts to find an interior
+      starting point when using the interior point solver. It did
+      not seem to help and caused errors for certain cases with
+      DC lines (and probably other extensions).
+
+10/1/12
+    - Updates to have_fcn() and mpver() to better handle case where
+      Optimization Toolbox is installed, but with no valid license.
+
+8/30/12
+    - Major speed-up in @opt_model/linear_constraints() by building
+      transpose of A (assigning to full columns) then transposing
+      back as opposed to building A directly (assigning full rows).
+
+8/1/12
+    - Added function margcost() for computing the marginal cost of
+      generation.
+
+7/20/12
+    - Added utility function @opt_model/describe_idx() to identify
+      variable, constraint or cost row indices to aid in debugging.
+
+7/18/12
+    - Made N optional field (default is identity matrix) in
+      @opt_model/add_costs().
+    - Added missing optional 2nd arg to @opt_model/build_cost_params().
+
+6/26/12
+    - Fixed a bug in the new @opt_model/add_vars when adding a var
+      set of dimension zero.
+
+6/18/12
+    - Updated Gurobi interface for compatibility with native Matlab
+      support introduced in Gurobi 5.
+      INCOMPATIBLE CHANGE: No longer works with older Gurobi 4.x/
+      gurobi_mex() interface.
+    
+5/3/12
+    - Reimplementated @opf_model class as sub-class of the new
+      @opt_model class, which supports indexed named sets of
+      variables, constraints and costs.
+
+5/2/12
+    - In opf_setup(), take magnitude of initial voltages at generator
+      buses from bus matrix (VM), not gen matrix (VG).
+
+4/30/12
+    - Fixed a bug in int2ext() where converting a case to internal
+      ordering before calling runpf() or runopf() could result in
+      a fatal error due to mismatched number of columns in internal
+      and external versions of data matrices. Thanks to Nasiruzzaman
+      and Shiyang Li for reporting and detailing the issue.
+    - Fixed fatal bug in MIPS for unconstrained, scalar problems.
+      Thanks to Han Na Gwon. Bumped MIPS version to 1.0.1.
+
+3/14/12
+    - Fixed a bug in runpf() where it was using the wrong initial
+      voltage magnitude for generator buses marked as PQ buses. Power
+      flow of solved case was not converging in zero iterations as
+      expected.
+
+2/29/12
+    - Added a tolerance for detecting violated Q limits in runpf()
+      when ENFORCE_Q_LIMS is true. Suggested by Hongxing Ye.
+
+1/31/12
+    - Added utilities to help in working with networks with islands,
+      find_islands(), extract_islands() and connected_components()
+      and corresponding test file t/t_islands().
+
+1/24/12
+    - Added option to makeJac() to return full Jacobian instead of
+      reduced version used in Newton power flow updates.
+
+1/16/12
+    - Added new function gurobiver() for retreiving/printing Gurobi
+      and Gurobi_MEX version information, since it is used multiple
+      places.
+
+1/10/12
+    - Moved the building of Ybus outside the reactive limit
+      enforcement loop in runpf(). Suggested by Shiyang Li.
+
+1/4/12
+    - Running a power flow for a case with DC lines but no gencost
+      no longer causes an error.
+
+12/14/11
+    - Modified t/t_opf_fmincon.m to use active-set method for testing
+      fmincopf for Matlab versions 7.6-7.9, since fmincon's interior
+      point solver (now default) was not accurate enough in these
+      versions.
+
+
+Changes since 4.0
+-----------------
+
+12/14/11
+    - Released version 4.1.
+    - Fixed bug in check for ENFORCE_Q_LIMS with multiple slacks
+      in runpf().
+    - Moved printing of power flow solver name into runpf() so it
+      doesn't get repeated when ENFORCE_Q_LIMS is on.
+
+12/9/11
+    - Fixed problem with qps_cplex() when H matrix is not
+      perfectly numerically symmetric.
+
+12/8/11
+    - Added basic DC line modeling capability. See help for
+      toggle_dcline() for details.
+      
+12/1/11
+    - Removed deprecated functions in @opf_model, gen_lin_N(),
+      get_nln_N(), get_var_N(), use getN() instead.
+    - Removed all references to deprecated option OUT_RAW.
+
+11/15/11
+    - Fixed a crashing bug in computation of quadratic user-defined
+      costs. Thanks to Stefanos Delikaraoglou.
+
+11/11/11
+    - Changed default DC OPF/LP/QP solver precedence in 
+      dcopf_solver() and qps_matpower() to the following:
+      CPLEX, MOSEK, Gurobi, BPMPD, Opt Tbx, MIPS.
+    - Minor enhancements to cdf2matp(), including saving of bus
+      names. Thanks to Alvaro Jaramillo Duque.
+
+11/09/11
+    - Refactored ext2int() and int2ext() into additional functions
+      e2i_field(), e2i_data(), i2e_field() and i2e_data() to
+      clean things up and prepare for the ability to automatically
+      re-order data in cell arrays.
+
+10/31/11
+    - Added three case files, all more recent variations of the
+      Polish system: case3012wp.m, case3120sp.m and case3375wp.m.
+
+9/28/11
+    - Increased threshold value used to filter constraint shadow
+      prices in printpf().
+    - In savecase() increased precision of values saved in M-file
+      case files
+
+9/16/11
+    - Fixed that qps_cplex() would not print progress even with
+      VERBOSE > 0 with CPLEX 12.3.
+
+7/26/11
+    - Fix in qps_cplex() for changed sign on multipliers with
+      CPLEX 12.3 vs CPLEX 12.2.
+
+7/25/11
+    - Fixed bug in compare_case() that would cause some column
+      names for the branch matrix to be incorrectly reported.
+
+7/7/11
+    - In scale_load(), when no load_zone is specified, it no longer
+      incorrectly misses Q-only load buses.
+
+7/5/11
+    - Added support for the Gurobi optimizer for large-scale linear
+      and quadratic programming. To use Gurobi for the DC OPF, set
+      OPF_ALG_DC = 700. Gurobi's various solvers can be selected via
+      MATPOWER's GRB_METHOD option. Requires the Gurobi libraries
+      available from http://www.gurobi.com/ and the Gurobi MEX
+      interface available from http://www.convexoptimization.com/
+      wikimization/index.php/Gurobi_mex.
+    - Added function qps_gurobi() for solving QP and LP problems using
+      the common QP solver interface used in MATPOWER. The qps_matpower()
+      function also includes the option to use Gurobi.
+    - Changed order of precendence of installed DC OPF solvers
+      (i.e. LP/QP solvers) to Gurobi, MOSEK, CPLEX, BPMPD, then MIPS.
+
+6/29/11
+    - Updated t_is() to properly print when result includes NaNs.
+
+6/17/11
+    - Changed FMC_ALG option default to 4, fmincon defaults to
+      using an interior-point method with user-supplied Hessians
+      instead of an active set method.
+    - Added support for the KNITRO optimization solver for large
+      scale non-linear problems. Use OPF_ALG = 600 for AC OPF.
+      Requires the Optimization Toolbox from The MathWorks and
+      the KNITRO libraries, available from http://www.ziena.com/.
+
+6/16/11
+    - Complete rewrite of update_mupq.m. Should fix problems
+      caused by non-zero multipliers on non-binding generator
+      limits.
+
+5/17/11
+    - Updated runpf() and pfsoln() to properly handle slack for
+      power flow cases with islands and multiple reference buses.
+      (Note: This does not include the case where ENFORCE_Q_LIMS
+      results in temporarily converting a reference bus to a
+      PQ bus and automatically finding a new suitable slack bus.)
+
+5/16/11
+    - Pretty printed output from printpf() now includes a '*' after
+      the voltage angle in the bus section for reference buses.
+
+3/31/11
+    - Default value for ramp rates for dispatchable loads now
+      set to Inf in load2disp.m.
+
+3/18/11
+    - Fixed bug in toggle_reserves.m that computed the prices in
+      results.reserves.prc incorrectly.
+
+
+Changes since 4.0b5
+-------------------
+
+2/16/11
+    - Oops! Neglected to include Carlos as co-author on User's Manual.
+      Updated 4.0 distribution and web-site with corrected manual.pdf.
+      Sorry about that Carlos!
+
+2/7/11
+    - Released version 4.0.
+
+1/18/11
+    - Added 'quadprog_ls' option to have_fcn() to check for availability
+      of version of quadprog() with large scale solver.
+    - Modified qps_ot() to set default options based on capabilities
+      of version of Optimization Toolbox.
+
+12/16/10
+    - Fixed bug in qps_cplex() where an infeasible problem resulted
+      in a fatal error.
+    - Fixed bug in qps_mosek() where exit flag was indicating success
+      for infeasible solutions.
+    - Fixed bug in dcopf_solver() where an infeasible problem found
+      by CPLEX would result in a fatal error.
+
+
+Changes since 4.0b4
+-------------------
+
+12/13/10
+    - Released version 4.0b5.
+
+12/2/10
+    - Added to opf_setup() a better check on when specified generalized
+      cost parameters are compatible with DC OPF.
+    - Improved output of t_is(). Includes only elements violating
+      tolerance.
+
+11/30/10
+    - Fixed bug in opf_execute() related to automatic conversion of
+      single-block piecewise linear costs to linear polynomial costs.
+      Affected indexing of the Va, Vm, Pg and Qg portions of
+      results.x and raw.xr.
+
+11/24/10
+    - Added support for the MOSEK optimizer for large-scale linear and
+      quadratic programming. To use MOSEK for the DC OPF, set
+      OPF_ALG_DC = 600. Specific LP algorithms can be selected by
+      the MOSEK_LP_ALG option. Requires the Matlab interface for MOSEK,
+      available from http://www.mosek.com/.
+    - Added function qps_mosek() for solving QP and LP problems using
+      the common QP solver interface used in MATPOWER. The qps_matpower()
+      function also includes the option to use MOSEK.
+
+11/16/10
+    - Fixed bug in opf_setup() where indexing data for branch angle
+      difference limits was not being saved in the case of DC OPF.
+    - Added support for the IBM ILOG CPLEX optimizer for
+      large scale linear and quadratic programming. To use CPLEX
+      for the DC OPF, set OPF_ALG_DC = 500 and choose the specific
+      CPLEX solver using options CPLEX_LPMETHOD and CPLEX_QPMETHOD.
+      Requires the Matlab interface for CPLEX, available from
+      http://www.ibm.com/software/integration/optimization/cplex-optimizer/.
+    - Added function qps_cplex() for using CPLEX to solve QP and LP
+      problems using the common QP solver interface used in MATPOWER. The
+      qps_matpower() function also includes the option to use CPLEX.
+    
+11/9/10
+    - Fixed an indexing bug in dcopf_solver() affecting cases with a mix
+      of piecewise linear and polynomial costs (unless the polynomial
+      costs came after all of the pwl costs).
+
+10/12/10
+    - Performance optimization in opf_consfcn(). Assign sparse cols
+      then transpose instead of assigning sparse rows. Results in >2x
+      speed up for this function on case2935, ~10x on case42k.
+
+7/20/10
+    - Made some updates to extras/psse2matpower. Added/fixed some comments,
+      text output, switched to Parse::Text::parse_line for bus data to fix
+      problem caused by certain characters (e.g. / ,) in bus names. Fixed
+      error in switched shunt data (using data from wrong column). Modified
+      to no longer comment out isolated buses, since it doesn't remove
+      corresponding gens/branches.
+
+6/29/10
+    - Fixed bug in uopf(). Was not calling printpf() when called with no
+      output arguments. Thanks to V. Ravikumar Pandi.
+
+6/25/10
+    - Added makeJac(), a utility function to form the power flow Jacobian.
+    - Modified makeYbus() to allow for single MATPOWER case struct as input.
+    - Added load2disp() to convert fixed loads to dispatchable loads.
+
+6/1/10
+    - Added modcost() and tests for modcost() and totcost().
+
+
+Changes since 4.0b3
+-------------------
+
+5/21/10
+    - Released version 4.0b4.
+
+5/18/10
+    - Added support for the IPOPT interior point optimizer for
+      large scale non-linear optimization. Use OPF_ALG = 580
+      and OPF_ALG_DC = 400 for AC and DC OPF, respectively. Requires
+      the Matlab MEX interface for IPOPT, available from
+      http://www.coin-or.org/projects/Ipopt.xml.
+
+5/13/10
+    - Modified input args for Hessian evaluation function for MIPS.
+      Requires cost_mult as 3rd argument.
+    - Added check for invalid gencost MODEL in opf_setup().
+
+5/5/10
+    - Added RETURN_RAW_DER option to control when OPF solver returns
+      constraint, Jacobian and objective function gradient and Hessian
+      information.
+
+5/4/10
+    - Refactored portions of opf() into opf_setup() and opf_execute().
+
+
+Changes since 4.0b2
+-------------------
+
+4/19/10
+    - Released version 4.0b3.
+    - Changed licensing to GNU General Public license. See LICENSE and
+      COPYING files for details.
+    - Added in extras sub-directory psse2matpower Perl script for
+      converting PSS/E data files to MATPOWER case files.
+
+4/6/10
+    - Added 'anon_fcns' to have_fcn() to check for anonymous function
+      capability to avoid direct MATLAB version checks in code.
+    - GNU Octave compatibility!  (tested with Octave 3.2.3)
+      Added 'octave' to have_fcn() to check when code is running under
+      Octave instead of MATLAB.
+
+3/23/09
+    - Fixed bug in smart market code that caused it to die for cases with
+      non-consecutive bus numbers.
+    - Removed consecutive-bus number requirement for scale_load() and
+      total_load() functions.
+
+
+Changes since 4.0b1
+-------------------
+
+3/19/10
+    - Released version 4.0b2.
+
+3/12/10
+    - Incorporated significant updates to User's Manual (docs/manual.pdf).
+
+3/10/10
+    - Added optional input arg to mpver() and other *ver() functions to
+      trigger return of entire version struct with Name, Version,
+      Release and Date (similar to MATLAB's ver() function).
+    - Massive help text update to more closely match MathWorks conventions;
+      function names in ALL CAPS, See also ..., Examples, etc.
+    - Added printing of MATPOWER and MIPS version lines to verbose output.
+
+2/23/10
+    - For @opf_model, deprecated get_var_N(), get_lin_N() and get_nln_N()
+      methods, replaced with single getN() method. Added compute_cost().
+    - Fixed per unit bug with reserve costs and prices in toggle_reserves().
+    - Added cost field to OPF results struct with final values of user-defined
+      costs, by named set.
+    - Added totalcost field to results.reserves for OPF with reserves case,
+      see toggle_reserves() and runopf_w_res().
+
+2/2/10
+    - Deprecated unused options SPARSE_QP and OUT_RAW.
+
+1/27/10
+    - Renamed functions used to compute AC OPF cost, constraints and
+      hessian, since they are used by more than fmincon:
+        costfmin --> opf_costfcn
+        consfmin --> opf_consfcn
+        hessfmin --> opf_hessfcn
+
+1/26/10
+    - Added OPF algorithm code to output of OPF in
+      results.raw.output.alg.
+
+1/25/10
+    - Switched to using qps_matpower() instead of mp_qp()/mp_lp()
+      for solving the DC OPF.
+    - Added new top-level wrapper function for MATPOWER's QP solver,
+      called qps_matpower(), with calling syntax similar to
+      quadprog() from the Optimization Toolbox, to replace mp_qp() and
+      mp_lp(). The main difference from the quadprog() API is that the
+      constraints are specified as l <= A*x <= u, instead of
+      A*x <= b and Aeq*x == beq. This new function allows for
+      algorithm specific input options, return of the final objective
+      function value and more detailed output reporting, such as the
+      history for the trajectory returned by MIPS. The old functions,
+      mp_qp() and mp_lp() are now simply wrappers around qps_matpower()
+      and have been deprecated.
+    - Added qps_bpmpd(), qps_mips() and qps_ot(), with interface that
+      matches qps_matpower() to handle implementation for BPMPD_MEX,
+      MIPS and Optimization Toolbox solvers, respectively.
+    - Fixed a bug that could result in incorrect multipliers on
+      variable bounds from the DC OPF with user-supplied linear
+      constraints.
+
+1/19/10
+    - Renamed the pure-MATLAB interior point solver from PDIPM to
+      MIPS (MATLAB Interior Point Solver).
+
+1/18/10
+    - Changed order of input args to pdipm(), added option for single
+      input struct (like fmincon), more documentation, all constraints
+      are now optional, returns exitflag = -1 for 'numerically failed',
+      output includes 'message' field, lambda only includes relevant
+      fields. Added tests for pdipm as standalone solver.
+
+1/12/10
+    - Added saving history of trajectory of obj, feascond, gradcond,
+      compcond, costcond, etc. for pdipm solver.
+      See results.raw.output.hist.
+
+
+Changes since 3.2
+-----------------
+
+12/24/09
+    - Released version 4.0b1.
+
+12/18/09
+    - Make OPF_ALG default to 540 then 560 (no 500 MINOPF) and
+      OPF_ALG_DC default to 200 (no 100 BPMPD_MEX).
+
+12/10/09
+    - Fixed a bug, where calling opf() directly with individual
+      input data matrices in version 2 format resulted in the matrices
+      being inadvertently run through a version 1 to version 2 format
+      conversion, stripping out generator capability curves, ramp
+      limits and branch angle difference limits before setting up and
+      running the OPF. The fix for this subtle bug involved changing
+      loadcase to not assume that an input struct without a 'version'
+      field is in version 1 format. It now checks the size of the gen
+      matrix to make the determination.
+
+12/8/09
+    - Misc cleanup based on mlint suggestions, including:
+        - Replaced | with || and & with && where appropriate.
+        - Removed unnecessary sprintf (and fprintf!?) calls from args
+          to error().
+        - Replaced j (=sqrt(-1)) with 1j for speed and robustness.
+        - Replaced unecessary brackets [] with parentheses.
+        - Made sure all calls to exist() have 2 args.
+        - more
+
+12/4/09
+    - Fixed bug in savecase for cases where A or N matrix is a single
+      row.
+
+11/4/09
+    - Removed unnecessary 'return' statement at end of all M-files. If
+      anything it should be an 'end' statement, but even that is
+      optional, so we just let functions get terminated by the
+      end-of-file or another function declaration.
+
+11/3/09
+    - Removed genform.m, runcomp.m and t/t_opf.m.
+    - Renamed compare.m to compare_case.m and updated it to work with
+      unsolved cases, solved PF	cases and solved OPF cases.
+
+10/9/09
+    - Added ability to specify interface flow limits (based on
+      DC model flows).
+
+7/10/09
+    - Removed 'sparse_qp' and 'sparse_lp' from have_fcn().
+    - Major speed-up in @opf_model/linear_constraints.m for
+      large problems (esp. DC OPF) and various other optimizations
+      from profiling code.
+
+7/7/09
+    - Fixed bug in opf.m introduced by automatic conversion of
+      single-block piecewise linear costs to linear polynomial costs.
+
+5/27/09
+    - Added total_load.m to provide convenient way to retreive the total
+      load for the entire system, a specific zone or bus with options to
+      include just fixed load, just dispatchable load, or both.
+
+5/19/09
+    - The results struct returned by power flow or optimal power flow
+      is now a strict superset of a MATPOWER case struct.
+    - Extended ext2int.m and int2ext.m to handle converting entire case
+      struct in a single call, storing the re-indexing info in the
+      struct, using it to reorder other data structures/fields,
+      execute callbacks to convert additional user data.
+    - Split userfcn callbacks into multiple stages. Currently there are
+      five: ext2int, formulation, int2ext, printpf, savecase.
+
+4/14/09
+    - Deprecated use of 'areas' data matrix. Removed it everywhere
+      possible without breaking backward compatibility with version 1
+      case files, which required it.
+    - INCOMPATIBLE CHANGE: Calling loadcase() with 5 output arguments
+      is now interpreted as ...
+          [baseMVA, bus, gen, branch, gencost] = loadcase(casefile)
+      ... instead of ...
+          [baseMVA, bus, gen, branch, info] = loadcase(casefile)
+
+3/25/09
+    - Added add_userfcn.m as to make it easy to add a new
+      userfcn to a case struct, whether or not it already
+      has any. Modified the fixed reserve example to use this.
+
+3/24/09
+    - Added step-controlled PDIPM variant (OPF_ALG = 565) of
+      AC OPF solver.
+
+3/19/09
+    - Added pdipm_qp() as a new QP/LP solver based on the
+      pure MATLAB PDIPM solver used for AC OPFs.
+    - Added option 'OPF_ALG_DC' and refactored some code to allow
+      the user to select the desired solver for DC OPF.
+    - Added code to opf.m to automatically convert single-block
+      piecewise linear costs to linear polynomial costs to reduce
+      the number of variables and constraints in the problem.
+
+3/17/09
+    - Numerous code optimizations based on profiling code, e.g.
+      changed all calls to spdiags() to equivalent call to sparse().
+
+3/13/09
+    - Added a pure MATLAB implementation of the PDIPM (primal-dual
+      interior point method) solver for the AC OPF. Now the default
+      solver (OPF_ALG = 560) if there are no optional MEX solvers
+      installed.
+    - Modified fmincopf, copf, lpopf and dcopf to allow branch
+      RATE_A = 0 or RATE_A > 1e10 to mean the branch is unconstrained
+      (not included at all in inequality constraints). TSPOPF solvers
+      already did this. Included in tests.
+
+3/11/09
+    - Allow userfcn to be an array, with elements processed in order.
+
+1/14/09
+    - New version of case39.m with some additional versions, created
+      from documented sources.
+
+7/3/08
+    - Added a top level program, runopf_w_res(), to solve an OPF with
+      fixed reserve requirements. This is a good example of how to use
+      the new userfcn mechanism to add vars, costs, constraints to an
+      OPF (see also toggle_reserves.m and t_case30_userfcns.m).
+    - Added option to return solution as a results struct to runpf,
+      runopf, runuopf, rundcpf, rundcopf, runduopf.
+    - Updated uopf.m so input/output args match opf.m.
+    - Added option ENFORCE_Q_LIMS = 2 for runpf to allow one-at-a-time
+      conversion of buses from PV to PQ for generator reactive power
+      limit violations.
+    - Fixed a (new) bug which caused the DC OPF solver to crash on
+      problems with only polynomial costs.
+    - Added userdata to opf_model object.
+
+6/10/08
+    - Added new way to specify user vars, constraints, costs via
+      userfcn for OPF.
+    - Added option to return OPF results in a struct.
+    - Added defaults for user cost params in fparm and H, making them
+      optional even when N and Cw are given.
+
+5/22/08
+    - Major refactorization of OPF implementation with shared code
+      for a generalized formulation that includes the DC opf as
+      well as the legacy solvers based on constr and LPconstr.
+    - Deprecated OPF_ALG values 100, 120, 140, 160, 200, 220, 240,
+      and 260 in favor of the new generalized formulation
+      equivalents 300, 320, 340 and 360.
+    - Removed options OPF_ALG_POLY, OPF_ALG_PWL and
+      OPF_POLY2PWL_PTS.
+
+5/2/08
+    - Move OPF input argument processing into opf_args.m, now
+      shared by opf.m, dcopf.m, fmincopf.m, mopf.m and tspopf.m.
+    - Rewrote the DC OPF to include generalized user constraints,
+      costs and extra vars (like AC formulation). Note, that if
+      A or N have enough columns for the AC formulation, opf.m
+      assumes they are for the AC OPF and strips out the extra
+      columns before passing to dcopf.m.
+    - Added the ability to read and save generalized OPF user
+      constraints, costs and var limits in case struct.
+    - Modified savecase.m to include saving of MU_ANGMIN, MU_ANGMAX
+      columns of branch matrix.
+
+3/13/08
+    - Added a function makeLODF.m to compute line outage distribution
+      factors.
+    - Added a function scale_load.m to scale load by zones.
+
+3/7/08
+    - Updated fmincopf and mpoption to work with version 4 of
+      Optimization Toolbox. Added option FMC_ALG for select between
+      fmincon's active set method and variations of the new
+      interior-point algorithm.
+    - Added functions to compute second derivatives of constraints
+      and cost (explicit Hessian evaluation) for use with
+      interior-point solvers, etc.
+    - INCOMPATIBLE CHANGE: dAbr_dV now gives partial derivatives
+      of the *squared* magnitudes of flows w.r.t. V, as opposed
+      to the magnitudes.
+    - Modified the implementation of all flow constraints for fmincon
+      (and constr) to use squared flow limits instead of absolute
+      value to correctly avoid div-by-zero errors in computing
+      gradients, and to prepare for implementing Hessian code.
+      Shadow prices still correspond to absolute value limits.
+    - Fixed bug in fmincon (and constr and LP) based OPF which
+      allowed an active power flow limit to be violated when using
+      OPF_FLOW_LIM = 1 (missing absolute value).
+
+3/3/08
+    - INCOMPATIBLE CHANGE: Changed input argument order for uopf
+      and added general linear constraints and generalized costs.
+
+1/10/08
+    - Significant speed improvements in makeYbus.m and makeBdc.m.
+
+
+Changes since 3.1b2
+-------------------
+
+9/21/07
+    - Released version 3.2.
+
+9/17/07
+    - Added option to cdf2matp.m to specify output case file version.
+
+9/7/07
+    - Fixed bug in pfsoln.m which caused incorrect value for Qg when
+      Qmin == Qmax for all generators at a bus in power flow solution.
+    - Added 5 larger scale (> 2000 bus) cases for Polish system.
+      Thanks to Roman Korab <roman.korab@polsl.pl>.
+    - Modified default OPF algorithm selection to use PDIPMOPF
+      if available and MINOPF is not. Order of precedence is now
+      500, 540, 520, 100/200.
+
+7/6/07
+    - Added ability in opf.m and fmincopf.m to specify initial value
+      and bounds on user variables via new input arguments z0, zl, zh.
+
+6/22/07
+    - INCOMPATIBLE CHANGE: Name of option 24 in mpoption change from
+      OPF_P_LINE_LIM to OPF_FLOW_LIM.
+    - Added option to use current magnitude instead of apparent power
+      for line flow limits. Set OPF_FLOW_LIM to 2.
+
+6/21/07
+    - INCOMPATIBLE CHANGE: Changed the sign convention used for
+      phase shifters to be consistent with PTI, PowerWorld, PSAT, etc.
+      E.g. A phase shift of 10 deg now means the voltage at the "to"
+      end is delayed by 10 degrees.
+
+6/15/07
+    - Added t_auction_pdipm.m and renamed t_auction.m to
+      t_auction_minopf.m.
+
+6/8/07
+    - Updated have_fcn.m to check for appropriate minimum versions of
+      MATLAB, for TSPOPF.
+
+6/7/07
+    - Modified printpf.m to correctly detect binding line limits when
+      a limit of 0 is taken to mean unconstrained.
+    - Fixed bugs in handling of multipliers for general PQ capability
+      curves in fmincopf.m (also in mopf.m and tspopf.m).
+    - Refactored t_opf.m into separate files for each solver.
+    - Modified opf.m, mpoption.m, mpver.m, have_fcn.m to include
+      support for TSPOPF, a new optional package of OPF solvers.
+
+9/29/06
+    - Added check to runpf.m for case where all gens hit Q limits when
+      ENFORCE_Q_LIMS is enabled.
+
+
+Changes since 3.1b1
+-------------------
+
+9/15/06
+    - Released version 3.1b2.
+
+9/12/06
+    - Added makePDFT.m which builds the DC PTDF matrix for a specified
+      slack distribution.
+
+8/16/06
+    - Added optional outputs xr, pimul to fmincopf and opf.m to make them
+      fully interchangeable with mopf.m.
+
+8/15/06
+    - Added branch angle difference constraints to general OPF formulation
+      in fmincopf.m (and mopf.m). These limits are specified by non-zero
+      values in the ANGMIN and/or ANGMAX columns of the branch matrix.
+      If limits are provided in the data, they are enforced by default.
+      This can be overridden by setting the 'OPF_IGNORE_ANG_LIM' option
+      to 1 using mpoption.
+    - Fixed (invisible) bug with multipliers of lower bounded linear
+      constraints in fmincopf.m.
+
+
+Changes since 3.0.0
+-------------------
+
+8/1/06
+    - Released version 3.1b1.
+
+4/28/06
+    - Fixed mpver.m so it will properly handle case where the Optimization
+      Toolbox is not installed.
+
+3/15/06
+    - INCOMPATIBLE CHANGE: Updated opf.m, fmincopf.m, costfmin.m, consfmin.m to
+      be able to be compatible with latest MINOPF. User supplied A matrix for
+      general linear constraints no longer includes columns for y variables
+      (helper vars for piecewise linear gen costs), and now requires columns
+      for all x (OPF) variables. Added generalized cost model and generator PQ
+      capability curves.
+    - Modified savecase.m to always save MAT files with -V6 under newer MATLAB
+      versions.
+    - Added a number of tests to t_opf.m for MINOPF and fmincopf for generalized
+      costs and additional linear constraints. Added test for fmincopf for
+      generator PQ capability curves.
+
+3/10/06
+    - Added baseKV data to case118.m from PSAP file 
+      <http://www.ee.washington.edu/research/pstca/pf118/ieee118psp.txt>.
+
+3/8/06
+   - Renamed col 5 of gencost from N to NCOST everywhere.
+
+10/14/05
+    - Updated version 2 case file format to modify generator PQ capability
+      curve specifications.
+    - Added hasPQcap.m and test for gen PQ capability curve in OPF.
+
+8/22/05
+    - Added OPF_IGNORE_ANG_LIM option to mpoption.m.
+
+8/5/05
+    - Modified identification of binding constraints in printpf.m. A
+      constraint is now considered to be binding if the tolerance is less
+      than or equal to OPF_VIOLATION tolerance -OR- if the corresponding
+      Kuhn-Tucker multiplier is non-zero. This allows binding generator
+      capability curves to be reported via multipliers on Pg and Qg limits.
+
+7/8/05
+    - Updated loadcase.m, savecase.m, idx_bus.m, idx_gen.m, caseformat.m
+      and tests for version 2 case file format, which includes piece-wise
+      linear generator capability curves, generator ramp rates and branch
+      angle difference limits.
+    
+
+Changes since 3.0b4
+-------------------
+
+2/14/05
+    - Released version 3.0.0.
+
+2/3/05
+    - In mp_lp.m and mp_qp.m, on Windows it now makes sure BPMPD_MEX is not
+      called in verbose mode which causes a MATLAB crash.
+
+
+Changes since 3.0b3
+-------------------
+
+1/28/05
+    - Released version 3.0b4.
+
+1/27/05
+    - Added case6ww.m and case4gs.m.
+    - Minor modifications to printpf.m to handle larger bus numbers.
+
+1/26/05
+    - Minor changes to uopf.m to make sure it plays nicely with dispatchable
+      loads.
+
+1/25/05
+    - Major updates to user manual.
+
+1/24/05
+    - Switched to using the new isload() to check for dispatchable load.
+    - For dispatchable loads, switched from using PG and QG to PMIN and either
+      QMIN (for inductive loads) or QMAX (for capacitive loads) to define the
+      constant power factor constraint. This prevents the power factor
+      information from being lost when it is dispatched to zero. If the initial
+      values of PG and QG are not consistent with the ratio defined by PMIN
+      and the appropriate Q limit it gives an error. This is to prevent a user
+      from unknowingly using a case file which would have defined a different
+      power factor constraint under previous versions of MATPOWER.
+      If both QMIN and QMAX are zero, it no longer includes the redundant
+      unity power factor constraint.
+
+1/20/05
+    - Updated printpf.m to display dispatchable loads and generators
+      separately. Reorganized the area summary section and corrected the net
+      exports value (subtracted half of tie-line loss) to make the numbers
+      add up correctly.
+
+1/18/05
+    - Added to runpf.m the ability to enforce generator reactive power limits
+      by allowing the voltage to deviate from the set-point. This option is
+      controlled by the new ENFORCE_Q_LIMS option, which is off by default.
+          (Thanks to Mu Lin of Lincoln University, New Zealand
+           whose contributions inspired this feature).
+    - Modified pfsoln.m to divide reactive power dispatch between multiple
+      generators at a bus in proportion to each gen's reactive power range,
+      as opposed to equally. This means that all generators at a bus will
+      reach their upper (or lower) limits simultaneously.
+    - Added generator status column to generator section of printpf.m output.
+      Fixed bugs where non-zero output of decommitted generators was displayed
+      and included in generation totals in generator and bus sections.
+
+1/14/05
+    - Moved some setting of MNS_* default options from opf.m to mopf.m.
+    - Eliminated unused output args in dcopf.m.
+    - Modified printpf.m to zero out reactive generator output for DC cases
+      and to use OPF_VIOLATION tolerance to detect binding constraints, as
+      opposed to non-zero Kuhn-Tucker multipliers.
+
+1/12/05
+    - Modified bpmpd portion of mp_qp.m and mp_lp.m to use default value for
+      TFEAS2 and eliminate variable limits which appear to be artificial
+      large values used to indicate free variables.
+
+1/4/05
+    - Fixed potential bug in dimensions of Yf and Yt created in makeYbus.m.
+
+12/17/04
+    - Added feasibility check to mp_lp.m and mp_qp.m to work around a
+      recently discovered bug in BPMPD_MEX 2.21 where it sometimes returns an
+      incorrect (infeasible) solution for a DC OPF problem. This bug has yet
+      to be encountered in any other context.
+
+12/13/04
+    - Added mpver.m to print version information.
+
+9/23/04
+    - Fixed bugs in cdf2matp.m which prevented it from working at all
+      when not specifying both input parameters and caused it to
+      sometimes not add the warnings at the end of the file.
+    - Fixed typo in name of lower bound input argument in opf.m. Only
+      affected those calling opf directly with extra linear constraints.
+
+
+Changes since 3.0b2
+-------------------
+
+9/20/04
+    - Released version 3.0b3.
+    - Generated clean versions of all included case files using latest
+      cdf2matp and savecase. Added documentation for source of data
+      for case files.
+    - More enhancements to cdf2matp.m. Adds comments at beginning, appends
+      conversion warnings as comments at end of file. Uses savecase.m to
+      save the data.
+    - Updated savecase.m to use %g instead of %f many places, correctly
+      handle multi-line comments, include headers for extra columns for
+      solved cases. Optionally returns filename with extension.
+
+9/17/04
+    - Fixed bug in grad_std.m, introduced in 3.0b2, which prevented constr
+      and LP-based OPF solvers from working for polynomial cost functions.
+
+9/15/04
+    - In cdf2matp.m, added input args, updated docs, switched to named
+      indexing of data matrices, new method for creating gen costs.
+    - Documentation fixes and additions from Pan Wei.
+
+
+Changes since 3.0b1
+-------------------
+
+9/7/04
+    - Released version 3.0b2.
+    - Added OPF_P_LINE_LIM option to mpoptions to use active power
+      instead of apparent power for line limits (thanks to Pan Wei
+      for the suggestion and some code).
+
+9/1/04
+    - Fixed bug in savecase.m introduced when making areas and gencost
+      optional.
+    - Updated opf_slvr.m with options for MINOS and fmincon.
+    - Removed option 15 OPF_NEQ from docs (not a user option). Removed option
+      52 VAR_LOAD_PF (unused, always behaves as if this option were 1).
+      Changed semantics and default value for option 51 SPARSE_QP. By default
+      (value = 1) it will use sparse matrices if a sparse QP/LP solver is
+      available and full matrices otherwise. Setting the value to 0
+      will force it to use full matrices even with a sparse-capable solver.
+    - Cleaned up checking for optional functionality, and fixed a bug
+      that would miss MEX files if there was an identically named directory
+      by adding have_fcn.m.
+      
+
+Changes since 2.0
+-----------------
+
+8/25/04
+    - Released version 3.0b1.
+
+8/24/04
+    - Made mpoption() throw an error if passed an invalid option name.
+
+8/23/04
+    - Added an fmincon based OPF solver for the generalized formulation
+      previously used by mopf (Carlos).
+    - Restructured opf.m so all OPF solvers have a similar API based
+      on the one from mopf.m (Carlos).
+    - Added some quick tests for runpf and runopf for each algorithm.
+
+8/13/04
+    - Renamed 'area' variable to 'areas' to avoid masking the built-in
+      function of the same name.
+    - Made OPF data matrices 'areas' and 'gencost' optional for running
+      simple power flow.
+
+7/15/04
+    - The loadcase function (and therefore all of the run* functions
+      now optionally accept a struct with the data matrices as fields
+      in place of the case file name.
+    - Added t subdirectory with various tests and testing tools.
+
+7/8/04
+    - Updated mp_lp.m and mp_qp.m to try linprog() and quadprog()
+      after trying bp, since lp() and qp() are no longer included
+      in the Optimization Toolbox as of version 3.
+
+7/7/04
+    - Removed case.m, added caseformat.m, made case9.m the default
+      case and fixed function names in other case files to avoid
+      use of reserved word 'case'.
+    - Fixed bugs in runcomp.m.
+
+6/23/04
+    - Fixed bug in newtonpf.m which caused algorithm to diverge when
+      the Newton step resulted in a negative voltage magnitude.
+
+4/17/03
+    - Changed uopf.m to use a dynamic programming approach. More
+      computationally expensive, but should find significanly better
+      results when there are many gens to shut down.
+    - Added mp_lp.m and mp_qp.m, equivalents to lp.m and qp.m,
+      respectively that call bpmpd if available. Modified LPrelax.m,
+      LPsetup.m and dcopf.m to call these new functions.
+
+4/14/03
+    - Fixed a bug in pfsoln.m which for cases with a single generator.
+
+10/23/02
+    - Fixed bus numbering bug in System Summary section of printpf.m.
+
+6/20/00
+    - Fixed a bug in printpf.m in the generator section, where
+      the generator was assumed to be off if it's real power
+      output was zero, even if the reactive output was non-zero.
+    - Modified printpf.m to print out lambdas in generation section
+      for generators that are shut down.
+
+6/8/00
+    - Modified cdf2matp.m so that Pd also includes any generation at
+      buses specified as PQ buses. Also modified identification of
+      generator buses to include only PV or reference buses. (Thanks
+      to Venkat)
+    - Modified cdf2matp.m so that it always treats the input values
+      for Gs and Bs as per unit values and converts them to actual
+      values expected by MATPOWER (Thanks to D. Devaraj)
+
+version 2.5b3
+11/9/99
+
+9/22/99
+    - Modified grad_*.m to return sparse matrices, unless using
+      constr.m or an LP/QP solver that doesn't handle sparse
+      matrices. Cleaned up sparse<->full conversions in LPconstr.m,
+      LPrelax.m, and LPsetup.m.
+
+9/21/99
+    - Undid a "bug fix" from 3/6/98 in makeYbus.m which zeros out
+      charging capacitance for transformers. Apparently some
+      transformer models actually have a non-zero charging parameter
+      when using the model used by MATPOWER (ideal transformer in
+      series with a PI model).
+    - Added loadcase.m which loads a MATPOWER case from an M-file
+      or from a MAT-file. Changed all of the run*.m files to use this
+      as the default way to load case files.
+    - Renamed print2mp.m to savecase.m and added the ability to
+      save a case as a MAT-file as well as an M-file.
+
+9/15/99
+    - Fixed opf.m so that it correctly uses the termination
+      tolerances in the MATPOWER options vector for constr.m.
+    - In previous versions, Pmin/Pmax constraints are relaxed by
+      10 * OPF_VIOLATION in opf.m to avoid falsely reporting a
+      binding Pmin/Pmax constraint in a case where a piece-wise linear
+      cost function has a corner point exactly at the limit. This
+      code was moved out of opf.m (and the standard MATPOWER
+      distribution) to smartmkt.m and the value was changed to
+      100 * OPF_VIOLATION.
+    - Modified opf.m so the MINOS-based solver uses OPF_VIOLATION
+      to set the value of MNS_FEASTOL and MNS_ROWTOL if they are
+      set to zero.
+
+9/9/99
+    - Included MINOS-based OPF with all of its options as
+      algorithm 500. (involved including 'area' in calls to opf.m
+      and uopf.m)
+    - Removed some unused lines from fun_ccv.m and grad_ccv.m.
+
+8/5/99
+    - Fixed a bug in the pfsoln.m in the distribution of Q among
+      generators at the same bus. Initially attempted to distribute
+      Q to generators proportional to each generators' Q "capacity".
+      To do this correctly requires special cases for generators
+      with QMIN equal to QMAX. For the sake of simplicity, we now
+      distribute Q equally among all generators at the bus.
+      Note: As before, the simple power flow does NO feasibility
+      checking.
+
+7/19/99
+    - Modified runuopf.m and uopf.m to handle DC opf. Added the
+      function runduopf.m which calls runuopf.m with the PF_DC flag
+      set to 1.
+    - Fixed size of 2nd order (all zero) coefficient of objective
+      for piecewise linear cost case in dcopf.m.
+
+7/16/99
+    - Added the flag QP_SPARSE to mpoption.m to indicate whether the
+      QP solver being used can accept sparse matrices. Also modified
+      dcopf.m to use this flag.
+    - Fixed handling of VERBOSE option in dcopf.m
+    - Added the flag PF_DC to mpoption.m to indicate whether the
+      power flow formulation to be used for power flow and optimal
+      power flow is a DC approximation or full AC representation.
+      Merged rundcpf.m with runpf.m and rundcopf.m with runopf.m
+      so that the appropriate solver will be used based on the
+      value of the PF_DC flag in the options. The functions rundcpf.m
+      and rundcopf.m were modified to simply call runpf.m and
+      runopf.m, respectively, with the PF_DC flag set to 1.
+
+7/15/99
+    - Changed the sign of the phase shifters in printpf.m to be
+      consistent with the bug fix to makeYbus.m made on 3/6/98.
+
+7/14/99
+    - Included four new m-files (makeBdc.m, dcopf.m, rundcpf.m,
+      and rundcopf.m) which implement a DC power flow and DC
+      optimal power flow algorithms.
+
+7/13/99
+    - Cleaned up variable names in makeYbus to avoid confusion.
+
+6/10/99
+    - Changed UOFP to UOPF in print statements uopf.m.
+
+6/3/99
+    - Modified print2mp.m overwrite instead of append to an
+      existing file.
+    - Fixed bug in cdf2matp.m to make it always correctly write
+      a text file output.
+
+version 2.5b2
+6/2/99
+    - Modified print2mp.m to include line flows and Lagrange
+      and Kuhn-Tucker multipliers in output if available.
+
+4/29/99
+    - Included a Gauss-Seidel power flow solver gausspf.m, and
+      made corresponding changes to runpf.m and mpoption.m.
+      Code contributed by Alberto Borghetti.
+
+4/28/99
+    - Modified newtonpf.m to handle cases with no PQ buses or no
+      PV buses under newer versions of MATLAB.
+
+2/25/99
+    - Fixed a bug in uopf.m which occurs when two (or more)
+      generators have positive decommitment indices but shutting
+      them down one at a time always results in increased system
+      cost. In this scenario, it would go into an infinite loop
+      of attempting to shut them down one by one.
+
+2/24/99
+    - Modified uopf.m to be able to handle the case where the
+      sum of the Pmin's is greater than the load. It shuts down
+      generators in order of decreasing average cost at Pmin
+      (breaking ties randomly) until this infeasibility is gone.
+
+2/16/99
+    - Fixed bug in pfsoln.m which caused crashes in MATLAB 5
+      for systems with no capacitors.
+    - Added print2mp.m, which can print out a MATPOWER case file
+      from the data matrices.
+    - Added to run*pf.m ability to save solved case.
+
+2/10/99
+    - Modified ext2int.m to allow for area matrix to be empty.
+
+12/3/98
+    - Changed pfsoln.m so that there is only one slack generator.
+      Instead of dividing the P between multiple gens at the
+      slack bus in proportion to capacity (this caused problems
+      for the LPconstr versions of the OPF), it now treats the
+      first generator at the slack bus as the only slack generator,
+      leaving the dispatch of the other gens at the bus unchanged.
+    - Added generator number to generation constraint printout and
+      branch number to branch data and branch flow limit printouts.
+
+12/2/98
+    - Changed printpf.m to print elapsed time and objective fcn
+      value even when OUT_SYS_SUM is turned off.
+    - Added code to LPconstr.m to explicitly zero out lambdas for
+      non-binding constraints.
+
+12/1/98
+    - Made modifications to ...
+        bustypes.m
+        fun_ccv.m
+        fun_std.m
+        grad_ccv.m
+        grad_std.m
+        LPeqslvr.m
+        makeSbus.m
+        opf.m
+        opfsoln.m
+        pfsoln.m
+        printpf.m    
+        runpf.m
+      ... to allow for multiple generators at each bus. For simple
+      power flow, the Q dispatch is divided between multiple gens
+      at a bus in proportion to each gen's Q capacity. Likewise
+      with P for multiple gens at the slack bus.
+
+10/29/98
+    - Fixed bug in uopf.m which caused it to crash when attempting
+      to restart a generator after more than 2 had been shut down.
+
+10/19/98
+    - Generalized definition of GEN_STATUS column of gen matrix
+      to allow for distinctions in the status of out-of-service
+      generators. The default values of 0 => out-of-service and
+      1 => in-service still work, but the logic has been changed
+      so that GEN_STATUS > 0 is now in-service and
+      GEN_STATUS <= 0 is now out-of-service, as opposed to
+      GEN_STATUS ~= 0 and GEN_STATUS == 0, respectively, which
+      was used previously. This allows for a GEN_STATUS of -1,
+      for example, to indicate a generator which is off-line
+      but could be brought on in case of an emergency.
+
+9/2/98
+    - Fixed bug in printpf.m which caused area exports to be
+      off slightly.
+
+9/1/98
+    - Fixed bug in printpf.m. Total intertie flow was double the
+      correct value.
+
+8/31/98
+    - Fixed bug which included line flow limits for out-of-service
+      lines in OPF.
+    - Modified pfsoln.m, opfsoln.m, printpf.m to zero out flow on
+      lines which are out-of-service (found by Ramazan Caglar).
+
+7/28/98
+    - Changed VAR and MVAR to VAr and MVAr everywhere in output.
+
+3/13/98
+    - Decreased the default value of LPC_TOL_X option to increase
+      solution quality.
+    - Modified fix of 2/10/98 to use a value based on the value of
+      the OPF_VIOLATION option.
+
+3/6/98
+    - Fixed 2 bugs in makeYbus.m. Phase shifters now shift the phase the
+      right direction, the line charging susceptance parameter is now
+      correctly ignored for transformer and phase shifters.
+
+3/3/98
+    - Fixed a bug fun_std.m which caused it to always compute 2nd order
+      derivatives. Now it only computes them when requested.
+
+2/10/98
+    - In previous versions, Pmin/Pmax constraints are relaxed by 1.0e-6
+      in opf.m to avoid falsely reporting a binding Pmin/Pmax constraint
+      in a case where a piece-wise linear cost function has a corner
+      point exactly at the limit. Changed the amount of relaxation to
+      1.0e-4 since the problem still occurred at times.
+
+1/29/98
+    - Changed the value of LPC_MAX_IT from 1000 to 400 to allow for
+      earlier detection of infeasible OPF.
+
+Changes since 1.0.1
+-------------------
+
+12/24/97
+    - Released version 2.0.
+
+12/19/97
+    - Fixed ambiguity in case file data and comments regarding lines
+      vs. transformers. Now a tap ratio of zero means that it's a line
+      and a non-zero tap ratio means that it's a transformer.
+    - Optimized formation of Ybus (and hence B matrices).
+
+12/18/97
+    - Implemented fast decoupled load flow.
+
+12/17/97
+    - Optimized formation of Jacobian matrix in newtonpf.m (significant
+      improvement for large systems under MATLAB 5).
+    
+12/16/97
+    - Fixed another bug in calculation of losses. Previous versions
+      did not take into account off-nominal taps for transformers.
+    - Fixed a bug in calculation of losses. Previous versions
+      included line charging injection in reactive line losses.
+    - Added ability to optionally return solution data from
+      run*.m functions.
+    - Added ability to optionally print results to a file.
+    - Added system and area summaries to printpf and modified to
+      handle the new printing options.
+
+12/12/97
+    - Consolidated printing into printpf.m, eliminated printopf.m.
+    - Removed QCCV method (standard formulation solves same problem,
+      but more efficiently).
+    - Removed OPF algorithms which use fixed generator voltages
+      (this can still be done by changing voltage limits in the
+      case file), renumbered OPF algorithms, removed CCV.m and
+      varVg.m.
+
+12/11/97
+    - Added 2 more levels of control of verbose output.
+    - Put all MATPOWER options into an options vector defined in
+      mpoption.m.
+
+12/10/97
+    - Incorporated new LP-based OPF routines and updated alg codes.
+    - Fixed a bug in the documentation in the case files regarding
+      the 4th column of gencost. For piece-wise linear cost functions
+      this value is the number of data points, not the number of
+      parameters (x and y for each point).
+    - Removed some m-files that are not used (usesOT.m, usesLP.m).
+    - Renamed some m-files (OTfungra.m to fg_names.m, OTSfun.m to
+      fun_std.m, OTgra.m to grad_std.m, OTCCVfun.m to fun_ccv.m,
+      OTCCVgra.m to grad_ccv.m).
+
+12/8/97
+    - Rewrote uopf.m to use a smarter decommitment strategy (see the
+      docs for the details of the new method). Removed ref, pv, pq
+      from the list of parameters passed in, since they were not used.
+
+11/19/97
+    - Fixed a bug in previous versions of uopf.m which returned
+      incorrect values for Pmin.
+
+10/28/97
+    - Increased maximum number of iterations for constr-based OPF.
+
+10/24/97
+    - Fixed a bug in previous versions which may result in incorrectly
+      reporting Pmin or Pmax limits to be binding, possibly with large
+      multipliers, if the piece-wise linear cost function has a corner
+      point exactly at Pmin or Pmax.
+
+10/22/97
+    - Added to OTSgra.m (renamed to grad_std.m in 2.0) the ability
+      to return the second derivatives of the objective function.
+
+9/24/97
+    - Fixed a bug in previous versions of runuopf.m which prevented it
+      from printing out the raw data needed for our Perl DB interface.
+
+9/23/97
+    - Fixed a bug in 1.1b1 in OTCCVgra.m (renamed to grad_ccv.m in 2.0)
+      which caused printing of warning message "Concatenation involves
+      an incommensurate empty array" under MATLAB 5.
+
+9/22/97
+    - Fixed a bug in 1.1b1 which prevented runuopf.m from running at all.
+      Wrong number of parameters to call opf.m.
+
+9/20/97
+    - Released version 1.1b1.
+
+9/19/97
+    - Modified the formulation of the OT-based OPF. The objective
+      function may now include costs for reactive power as well as
+      active power. In previous versions the reactive power variables
+      and reactive power balance equations for generator buses were
+      not included explicitly in the optimization as variables and
+      equality constraints. Generator reactive powers were computed
+      directly. Now they are included explicitly in the optimization.
+      Costs for Qg are specified in extra rows int gencost.
+
+
+Changes since 1.0
+-----------------
+
+9/20/97
+    - Released version 1.0.1.
+
+9/19/97
+    - Fixed a bug in 1.0 OTSgra.m and OTCCVgra.m (renamed to
+      grad_std and grad_ccv.m, respectively, in 2.0).m which used
+      incorrect coefficients to compute cost if specified as
+      polynomials of different degrees.
+
+9/18/97
+    - Fixed a bug in 1.0 in OTopf.m which caused the last equality
+      constraint (Q mismatch for last pq bus) to be treated as an
+      inequality constraint. It appears that this constraint was
+      normally binding (unless Qd was negative) in which case the
+      solution was still correct.
+    - Fixed a bug in 1.0 in runpf.m, initial voltage for generators
+      which were shut down were taken from gen(:, VG) rather
+      than bus(:, VM).
+    - Fixed a bug in 1.0 in varVg.m which caused Kuhn-Tucker
+      multipliers to print out in the wrong place for LP-based OPF.
+
+
+Changes since 6/25/97 Version
+-----------------------------
+
+9/17/97
+    - Released version 1.0 (first widely publicized release).
+    - added placeholders for LP-solvers that we can't re-distribute
+    - updated documentation
+
+9/12/97
+    - added ability to do pretty & ugly printing at the same time
+      also documented that ugly printing is for talking to our
+      our Perl database interface code
+    - included Deqiang (David) Gan's LP IEEE -> matpower data
+      conversion code
+    - included Deqiang (David) Gan's LP based opf code
+    - fixed LAM_Q bug, now computes correctly for generator buses
+    - fixed some bugs in totcost.m
+
+9/9/97
+    - removed PRICE from idx_gen
+
+9/4/97
+    - added code to convert from (possibly non-consecutive) external
+      bus numbering to consecutive internal bus numbering before
+      solving, and back to external before printing results
+    - replaced test*pf with run*pf which are now functions
+      taking the casefile name as a parameter (among other params)
+    - made changes necessary to handle new format of case file
+      (generator costs moved to gencost variable)
+
+
+Changes since I started keeping track
+-------------------------------------
+
+6/25/97
+    - made first public release (not widely publicized)
+    - documentation updates
+    - changed names of m-files to fit DOS 8.3 limitation
+        buildsbus.m     =>  makeSbus.m
+        buildybus.m     =>  makeYbus.m
+        idx_branch.m    =>  idx_brch.m
+        dSbranch_dV.m   =>  dSbr_dV.m
+        dAbranch_dV.m   =>  dAbr_dV.m
+        ucopfsoln.m     =>  uopfsoln.m
+        testucopf.m     =>  testuopf.m
+        ucopf.m         =>  uopf.m  (for naming consistency)
+    - changed copyright notice
+
+6/18/97
+    - modified ucopf.m to allow a generator to be turned back on if
+      shutting it off results in an infeasible (or at least
+      non-convergent) OPF, also changed the order of shutting down
+      generators which are dispatched at zero, now chooses one with
+      largest mu_Pmin     
+
+6/12/97
+    - fixed bug in printpf.m so it doesn't print PG & QG for gens that
+      have been shut down
+    - fixed bug in pfsoln.m to correctly compute the reference bus power
+      injection when generators have been shut down
+
+6/10/97
+    - fixed Vg initialization bug in testpf.m (not just testopf, etc)
+
+6/9/97
+    - fixed bug in PLCCV versions which set the initial values of the
+      cost variables wrong (used p.u. Pg instead of actual)
+    - made opfsoln.m copy generator voltages back to gen(:, VG)
+    - fixed bug in code which initializes generator voltages, it was
+      always setting the angle to zero, now it uses the value from the
+      case file
+
+6/3/97
+    - included opf variations which use cost variables constrained
+      by a piece-wise linear cost function (PLCCV = piece-wise linearly
+      constrained cost variables)
+
+6/2/97
+    - included opf variations which use cost variables constrained
+      by a quadratic cost function (QCCV = quadratically constrained
+      cost variables)
+    - included opf variation which allows generator voltage
+      magnitudes to vary
+    - fixed line in test*pf.m scripts which initializes V0 (I'd missed
+      the sqrt(-1) before
+
+4/16/97
+    - changed line 59 of ucopf.m from "return" to "break" to ensure
+      return values are correct
+
+4/14/97
+    - added some print statements to ucopf.m
+
+4/12/97
+    - reduced max iterations to 100 for constr in opf.m
+
+4/8/97
+    - modified opf.m, ucopf.m, testopf.m, testucopf.m to include
+      "success", a variable which indicates whether opf was solved
+      successfully or not
+
+4/7/97
+    - fixed bug in ucopf.m, assumed all generators are initially
+      available